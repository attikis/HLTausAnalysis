#ifndef TkCalo_cxx
#define TkCalo_cxx

// User
//#include "../Auxiliary/interface/constants.h"
#include "TkCalo.h"

// ROOT
//#include "TFitResult.h"
//#include "TF1.h"

// C++
#include <stdexcept>

//============================================================================
void TkCalo::InitObjects(void)
//============================================================================
{
  return; 
}


//============================================================================
void TkCalo::InitVars_()
//============================================================================
{

  datasets_  = datasets_.GetDataset(mcSample);
  nMaxNumOfHTausPossible = datasets_.nMcTaus_;
  
  cfg_DEBUG = false;
  if (cfg_DEBUG) std::cout << "=== TkCalo::InitVars_()" << std::endl;
  
  cfg_AddL1Tks   = true;
  cfg_AddEGs     = true;
  cfg_AddGenP    = true;
  
  // Track parameters
  cfg_tk_Collection  =  "TTTracks"; // Default: "TTTracks" (not "TTPixelTracks")
  cfg_tk_nFitParams  = 4;           // Default: 4
  cfg_tk_minPt       = 2.00;        // Default: 2.0
  cfg_tk_minEta      = 0.0;         // Default: 0.0
  cfg_tk_maxEta      = 1e6;         // Default: 1e6
  cfg_tk_maxChiSqRed = 1e6;         // Default: 1e6
  cfg_tk_minStubs    =   0;         // Default: 0
  cfg_tk_minStubsPS  =   0;         // Default: 0
  cfg_tk_maxStubsPS  = 1e6;         // Default: 1e6

  // TkCalo algorithm parameters
  ETmin = 5.0; // min ET in GeV of L1EG objects
  ZMAX = 10.0; // |z_track| < ZMAX in cm
  CHI2MAX = 200;		
  DRmin=0.1;
  DRmax=0.3;
  minPt_leading_track = 10.0;
  PrimaryVtxConstrain = false; // use the primary vertex
  DeltaZMax = 1.0; // | z_track - z_primaryvtx | < DeltaZMax in cm. 
  IsoCut=0.15; 
  RelativeIsolation=true;

  // New parameters
  minStubs_trk      = 5; 
  maxChi2_trk       = 40.0; // GeV
  minPt_leadtrk     = 10.0; // GeV
  maxEta_leadtrk    = 2.3;
  minDeltaR_leadtrk = 0.0;
  maxDeltaR_leadtrk = 0.3;
  maxDeltaZ_trk     = 1.0;  // cm
  maxInvMass_trk    = 1.77; // GeV 
  minEt_EG          = 5.0;  // GeV
  minDeltaR_EG      = 0.0;
  maxDeltaR_EG      = 0.3;
  maxInvMass_EG     = 1.77; // GeV
  maxDeltaR_MCmatch = 0.1;    
  minDeltaR_iso     = 0.0;
  maxDeltaR_iso     = 5.0;
  maxDeltaZ_iso     = 0.8;  // cm
  useRelIso         = true;
  maxRelIso         = 0.15;
  
  return;

}


//============================================================================
void TkCalo::PrintSettings(void)
//============================================================================
{

  // TODO
  
  return;
}


//============================================================================
void TkCalo::Loop()
//============================================================================
{

  // Sanity check
  if (fChain == 0) return;
  const Long64_t nEntries = (MaxEvents == -1) ? fChain->GetEntries() : min((int)fChain->GetEntries(), MaxEvents);
  
  cout << "=== TkCalo:\n\tAnalyzing: " << nEntries << "/" << fChain->GetEntries() << " events" << endl;
  // Initialisations
  InitVars_();
  BookHistos_();
  Long64_t nbytes       = 0;
  Long64_t nb           = 0;
  int nEvtsWithMaxHTaus = 0; 
  unsigned int nEvts    = 0;
  unsigned int nAllEvts = fChain->GetEntries();
  bool isMinBias        = false;  
  // L1PixelTrackFit f(3.8112); // Bz in Tesla (for pixel re-fitting)

  // Determine what sample this is
  std::size_t found = mcSample.find("SingleNeutrino");
    if (found!=std::string::npos)
      {
	isMinBias = true;
	std::cout << "Minimum Bias sample" << std::endl;
      }
    else
      {
	std::cout << "Not a Minimum Bias sample." << std::endl;
      }
    
  
  ////////////////////////////////////////////////
  // For-loop: Entries
  ////////////////////////////////////////////////
  for (int jentry = 0; jentry < nEntries; jentry++, nEvts++){
  
    if(cfg_DEBUG) cout << "\tEntry = " << jentry << endl;
    
    // Init variables
    Long64_t ientry = LoadTree(jentry);
    if (ientry < 0) break;
    nb = fChain->GetEntry(jentry);
    nbytes += nb;

    ////////////////////////////////////////////////
    // Build collections
    ////////////////////////////////////////////////       

    // Tracks
    if (cfg_AddL1Tks) {
	  if (cfg_DEBUG) cout << "\n=== TTracks (" << L1Tks_Pt->size() << ")" << endl;
	  TTTracks = GetTTTracks(cfg_tk_minPt, cfg_tk_minEta, cfg_tk_maxEta, cfg_tk_maxChiSqRed, cfg_tk_minStubs, cfg_tk_minStubsPS, cfg_tk_maxStubsPS, cfg_tk_nFitParams, false);
	  sort( TTTracks.begin(), TTTracks.end() ); // Sort from highest Pt to lowest (not done by default)
	}    
	
	// EGs
	if (cfg_AddEGs) {
	  L1EGs = GetL1EGs(false);
	  sort( L1EGs.begin(), L1EGs.end() ); // Sort from highest Et to lowest Et (should be already done by default)
	  if (cfg_DEBUG) cout << "\n=== L1EGs (" << L1EGs.size() << ")" << endl;
	}

<<<<<<< HEAD
    // GenParticles
    vector<GenParticle> GenTaus;
	GenTaus = GetGenParticles(15, false);
	
	// Hadronic GenTaus
    GenTausHadronic.clear();
    if (cfg_AddGenP) {
      if (cfg_DEBUG) cout << "\n=== GenParticles (" << GenP_Pt->size() << ")" << endl;
	  GenTausHadronic = GetHadronicGenTaus(GenTaus, 00.0, 999.9);
	}

    // Triggred GenTaus
    vector<GenParticle> GenTausTrigger;  
    GenTausTrigger      = GetHadronicGenTaus(GenTaus, 20.0, 2.4);  
    
    // Ensure that all taus are found //TODO: what is the point?
=======
    // GenParticles (skip for MinBias samples)
    vector<GenParticle> GenTaus;
	if (!isMinBias) GenTaus = GetGenParticles(15, false);
	
	// Hadronic GenTaus (skip for MinBias samples)
    GenTausHadronic.clear();
    if (cfg_AddGenP) {
      if (cfg_DEBUG) cout << "\n=== GenParticles (" << GenP_Pt->size() << ")" << endl;
	  if (!isMinBias) GenTausHadronic = GetHadronicGenTaus(GenTaus, 00.0, 999.9);
	}

    // Triggred GenTaus (skip for MinBias samples)
    vector<GenParticle> GenTausTrigger;  
    if (!isMinBias) GenTausTrigger = GetHadronicGenTaus(GenTaus, 20.0, 2.4);  
    
    // Ensure that all taus are found, needed by the current efficiency definition 
    // E.g. for ttbar, only events with two taus within trigger acceptance are considered for efficiency calculation)
>>>>>>> 103d08fe
    bFoundAllTaus_ = ( (int) GenTausTrigger.size() >= nMaxNumOfHTausPossible);
    if (bFoundAllTaus_) nEvtsWithMaxHTaus++;

    ////////////////////////////////////////////////
    // TkCalo algorithm
    ////////////////////////////////////////////////    

<<<<<<< HEAD
    // Consider only events with at least one genuine hadronic tau
    h_genTausHad_N->Fill( GenTausHadronic.size() );
    if (GenTausHadronic.size() < 1) continue;
=======
    // Consider only events with at least one genuine hadronic tau (except for MinBias sample)
    h_genTausHad_N->Fill( GenTausHadronic.size() );
    if (GenTausHadronic.size() < 1 && !isMinBias) continue;
>>>>>>> 103d08fe

    // Select lead tracks  
    vector<unsigned short> leadTrackIndices;
    trackTauCandidates.clear();
    float deltaR;
    bool highPtNeighbourFound;
    vector< TTTrack> newCandidateTracks; // temporary container
    for (vector<TTTrack>::iterator leadTrkIter = TTTracks.begin(); leadTrkIter != TTTracks.end(); leadTrkIter++) {
      if (cfg_DEBUG*0) std:: cout << "Considering leading track candidate " << leadTrkIter->index() << std::endl;
      // Only use high quality tracks
      if (leadTrkIter->getNumOfStubs() < minStubs_trk) continue;
      if (leadTrkIter->getChi2() > maxChi2_trk) continue;
      // Pt and eta cuts
      if (leadTrkIter->getPt() < minPt_leadtrk) continue;
      if (leadTrkIter->getEta() > maxEta_leadtrk) continue;
      if (cfg_DEBUG*0) std:: cout << "Leading track candidate " << leadTrkIter->index() << "passed cuts!" << std::endl;
      // Check that there are no close tracks (in terms of deltaR) with higher Pt
      highPtNeighbourFound = false;
      for (vector<TTTrack>::iterator trackIter = TTTracks.begin(); !highPtNeighbourFound && trackIter != TTTracks.end(); trackIter++) {
         if (cfg_DEBUG*0) std::cout << "Considering neighbour track " << trackIter->index() << std::endl;
         deltaR = auxTools_.DeltaR(leadTrkIter->getEta(), leadTrkIter->getPhi(), trackIter->getEta(), trackIter->getPhi());
         if (cfg_DEBUG*0) std::cout << "DeltaR = " << deltaR << std::endl;
         if (deltaR > minDeltaR_leadtrk && deltaR < maxDeltaR_leadtrk && trackIter->getPt() > leadTrkIter->getPt())
           highPtNeighbourFound = true;
           if (cfg_DEBUG*0) std::cout << "High-pT neighbour found, leading track cadidate " << leadTrkIter->index() << " discarded" << std::endl;
      }
      // If not, save the lead track to trackTauCandidates vector
      if (!highPtNeighbourFound) {
        leadTrackIndices.push_back(leadTrkIter->index());
        newCandidateTracks.clear();
        newCandidateTracks.push_back(*leadTrkIter);
        trackTauCandidates.push_back(newCandidateTracks);
        // Fill lead track histograms
        h_leadTrks_Pt->Fill( leadTrkIter->getPt() );
        h_leadTrks_Eta->Fill( leadTrkIter->getEta() );
        h_leadTrks_Phi->Fill( leadTrkIter->getPhi() );
        h_leadTrks_Phi_Eta->Fill( leadTrkIter->getPhi(),leadTrkIter->getEta() );
      }
    }
    // Fill number of lead tracks (in this event) to a histogram
    h_leadTrks_Multiplicity->Fill( trackTauCandidates.size() );
    // Debug prints
    if (cfg_DEBUG) std::cout << "Lead tracks:" << std::endl;
    if (cfg_DEBUG) std::cout << trackTauCandidates.size() << " lead tracks found, here are 3 first:" << std::endl;
    for (std::size_t i=0; i<3 && i<trackTauCandidates.size(); i++) {
      if (cfg_DEBUG) std::cout << "leading track index = " << trackTauCandidates[i][0].index() << ", Pt = " << trackTauCandidates[i][0].getPt() << std::endl;
    }  
    // TODO: fill counters in h_leadTrkSelection

    // Cluster surrounding tracks with lead tracks
    TTTrack* leadTrackPtr = NULL;
    float invMass;
    float pT;
    bool stopClustering;
    for (size_t i=0; i<trackTauCandidates.size(); i++) {
        leadTrackPtr = &(trackTauCandidates[i][0]);
        int Ntrks = 1;
        // Track clustering counters
        unsigned int trkcounter_allTracks = 0;
        unsigned int trkcounter_allNonLeading = 0;
        unsigned int trkcounter_passZ = 0;
        unsigned int trkcounter_passDRmax = 0;
        unsigned int trkcounter_passDRmin = 0;
        unsigned int trkcounter_passInvMass = 0;    

        if (cfg_DEBUG*0) cout << "Starting to cluster lead track " << leadTrackPtr->index();
        // Loop over other tracks
        stopClustering = false;
        for (vector<TTTrack>::iterator trackIter = TTTracks.begin(); ( !stopClustering && (trackIter != TTTracks.end()) ); trackIter++) {
          trkcounter_allTracks += 1;
          // Do not double-counts the lead track
          if (trackIter->index() == leadTrackPtr->index()) continue;
          trkcounter_allNonLeading += 1;
          // Skip tracks that are not close in terms of deltaR and deltaZ
          if (abs (trackIter->getZ0() - leadTrackPtr->getZ0() ) > maxDeltaZ_trk) continue;
          trkcounter_passZ += 1;
          deltaR = auxTools_.DeltaR(leadTrackPtr->getEta(), leadTrackPtr->getPhi(), trackIter->getEta(), trackIter->getPhi());
          if (deltaR > maxDeltaR_leadtrk) continue;
          trkcounter_passDRmax += 1;
          if (deltaR < minDeltaR_leadtrk) continue;
          trkcounter_passDRmin += 1;
          // Calculate invariant mass of already clustered tracks + new track
          invMass = 0.0;
          pT = 0.0;
          TLorentzVector p4sum; // initialized to (0,0,0,0)
          for(size_t j=0; j < trackTauCandidates[i].size(); j++){
            p4sum += trackTauCandidates[i][j].p4();
          }
          invMass = p4sum.M();
          pT = p4sum.Pt();
          p4sum += trackIter->p4();
          if (p4sum.M() < maxInvMass_trk) {
            trackTauCandidates[i].push_back(*trackIter);
            h_clustTrks_Pt->Fill( trackIter->getPt() );
            h_clustTrks_Eta->Fill( trackIter->getEta() );
            h_clustTrks_Phi->Fill( trackIter->getPhi() );
            h_clustTrks_Phi_Eta->Fill( trackIter->getPhi(),trackIter->getEta() );
            trkcounter_passInvMass += 1;
          }  
          else {
            // Stop clustering and fill track cluster histograms
            stopClustering = true;
            Ntrks = trackTauCandidates[i].size();
            h_trkClusters_MultiplicityPerCluster->Fill( Ntrks );
            h_trkClusters_Pt->Fill( pT );
            h_trkClusters_M->Fill( invMass );
          }
        }
        if (cfg_DEBUG) cout << "After clustering trackTauCandidates[" << i << "] with leadTrack " << leadTrackPtr->index() << ", it has " 
                            << trackTauCandidates[i].size() << " tracks and a mass of " << invMass << endl;
        // Fill track clustering counter histogram
        h_clustTrks_counter->Fill("allTracks",trkcounter_allTracks,1);
        h_clustTrks_counter->Fill("allNonLeading",trkcounter_allNonLeading,1);
        h_clustTrks_counter->Fill("passZ",trkcounter_passZ,1);
        h_clustTrks_counter->Fill("passDRmax",trkcounter_passDRmax,1);
        h_clustTrks_counter->Fill("passDRmin",trkcounter_passDRmin,1);
        h_clustTrks_counter->Fill("passInvMass",trkcounter_passInvMass,1);

    }

    // Build EG clusters and create tau candidates
    vector<L1EG> EGcluster;
    TauCandidates.clear();
<<<<<<< HEAD
=======
    double ET;
>>>>>>> 103d08fe
    for (size_t i=0; i<trackTauCandidates.size(); i++) {
//        cout << "Clustering EGs around trackTauCandidates[" << i << "]" << endl;
        EGcluster.clear();
        ET = 0.0;
        invMass = 0.0;
        leadTrackPtr = &(trackTauCandidates[i][0]);
        stopClustering = false;
        TLorentzVector p4sum; // initialized to (0,0,0,0)  
        // EG clustering counters
        unsigned int counter_allEG = 0;
        unsigned int counter_passEt = 0;
        unsigned int counter_passDRmax = 0;
        unsigned int counter_passDRmin = 0;
        unsigned int counter_passInvMass = 0;    
	    for (auto eg = L1EGs.begin(); ( !stopClustering && (eg != L1EGs.end()) ); eg++) {
          // Skip small-Et EGs and those not matching to lead track (in terms of DeltaR)
          counter_allEG++;
          // TODO: Correct eta of EG based on vertex position of the leading track?
          if (eg->getEt() < minEt_EG) continue;
          counter_passEt++;
          deltaR = auxTools_.DeltaR(leadTrackPtr->getEta(), leadTrackPtr->getPhi(), eg->getEta(), eg->getPhi());
          if (cfg_DEBUG*0) std::cout << "deltaR = " << deltaR << endl;
          if (deltaR > maxDeltaR_EG) continue;
          counter_passDRmax++;
          if (deltaR < minDeltaR_EG) continue;
          counter_passDRmin++;
          p4sum += eg->p4();
          if (p4sum.M() < maxInvMass_EG){
            EGcluster.push_back(*eg);
            counter_passInvMass++;
            // Fill EG histograms
            h_clustEGs_Et->Fill( eg->getEt() );
            h_clustEGs_Eta->Fill( eg->getEta() );
            h_clustEGs_Phi->Fill( eg->getPhi() );
            h_clustEGs_Phi_Eta->Fill( eg->getPhi(),eg->getEta() );
            h_clustEGs_M->Fill( eg->p4().M() );
            // Update EG cluster variables
            ET = p4sum.Et();
            invMass = p4sum.M();
//            cout << "Invariant mass of cluster is " << invMass << " and ET is " << ET << endl;
          }
          else {
            stopClustering = true;
            // Fill EG cluster variables to histograms
            h_EGClusters_Et->Fill( ET );            
            h_EGClusters_M->Fill( invMass );
          }
        }

        // Fill EG clustering counter histogram
        h_clustEGs_counter->Fill("allEGs",counter_allEG,1);
        h_clustEGs_counter->Fill("passEt",counter_passEt,1);
        h_clustEGs_counter->Fill("passDRmax",counter_passDRmax,1);
        h_clustEGs_counter->Fill("passDRmin",counter_passDRmin,1);
        h_clustEGs_counter->Fill("passInvMass",counter_passInvMass,1);
                
/*        cout << "EG COUNTERS:" << endl;
        cout << "allEG = " << counter_allEG << endl;
        cout << "passEt = " << counter_passEt << endl;
        cout << "passDRmax = " << counter_passDRmax << endl;
        cout << "passDRmin = " << counter_passDRmin << endl;
        cout << "passInvMass = " << counter_passInvMass << endl;                       
        cout << "STOPPING EG clustering. Invariant mass of cluster is " << invMass << "and ET is " << ET << endl; */ 
        
        // Fill the number of EGs in cluster
        h_EGClusters_MultiplicityPerCluster->Fill( EGcluster.size() );

        // Find the genTau matching to the lead track
        GenParticle genTau;
        double deltaR_match = GetMatchingGenParticle(trackTauCandidates[i][0], &genTau);

        bool hasGenTau = false;
        if (deltaR_match < maxDeltaR_MCmatch) hasGenTau = true;

        // Fill histograms with the matched genTau
        if (hasGenTau){
          // Properties of the genTau
          hTkEG_VisEt->Fill( genTau.p4vis().Et() );
          hTkEG_DeltaRmatch->Fill( deltaR_match );
          // Pt resolution
          TLorentzVector p4tracks; // initialized to (0,0,0,0) 
          for (auto tk = trackTauCandidates[i].begin(); tk != trackTauCandidates[i].end(); tk++) {
            p4tracks += tk->p4();
          }
          double pTresolution = ( p4tracks.Pt()-genTau.p4vis().Pt() ) / genTau.p4vis().Pt();
          h_trkClusters_PtResolution->Fill(pTresolution);
          // ET resolution
          double ETresolution = ( ET -genTau.p4vis().Et() ) / genTau.p4vis().Et();
          h_EGClusters_EtResolution->Fill(ETresolution);
        }

        // Find the genTau matching to the lead track
        GenParticle genTau;
        double deltaR_match = GetMatchingGenParticle(trackTauCandidates[i][0], &genTau);

        bool hasGenTau = false;
        if (deltaR_match < maxDeltaR_MCmatch) hasGenTau = true;

        // Fill histograms with the matched genTau
        if (hasGenTau){
          hTkEG_VisEt->Fill( genTau.p4vis().Et() );
          hTkEG_DeltaRmatch->Fill( deltaR_match );
        }

        // Build a tau candidate from tracks and EGs
        L1TkEGParticle newTauCandidate(trackTauCandidates[i], EGcluster, genTau, hasGenTau);
        cout << "Constructed a new tau candidate with a track invariant mass of " << newTauCandidate.GetTrackInvMass() 
             << ", an EG invariant mass of " << newTauCandidate.GetEGInvMass();
        if (hasGenTau) cout  << " and a generator tau with visible pT " << newTauCandidate.GetGenTauPt() << endl;
        else cout << " and does not have a matching generator tau" << endl;
        TauCandidates.push_back(newTauCandidate);
    }  
       
    // Check relative isolation of tau candidates
    float relIso = -1.0;
    float ptSum;
    TTTrack leadingTrack;
    TauCandidatesIsolated.clear();
    for (auto tkeg = TauCandidates.begin(); tkeg != TauCandidates.end(); tkeg++) {
      leadingTrack = tkeg->GetLeadingTrack();
      // Sum Pt's inside the isolation cone
      ptSum = 0.0;
      for (auto tk = TTTracks.begin(); tk != TTTracks.end(); tk++) {
        if (abs (tk->getZ0() - leadingTrack.getZ0() ) > maxDeltaZ_iso) continue;
        deltaR = auxTools_.DeltaR(leadingTrack.getEta(), leadingTrack.getPhi(), tk->getEta(), tk->getPhi());
        if (deltaR > minDeltaR_iso && deltaR < maxDeltaR_iso)
          ptSum += tk -> getPt();
      }
      // Calculate relative isolation
      relIso = tkeg->GetTrackBasedPt() / ptSum;
      // Fill relative isolation histogram
      h_trkClusters_relIso->Fill( relIso );
      //cout << "relIso = " << relIso << endl;
      if(relIso < maxRelIso) {
        TauCandidatesIsolated.push_back(*tkeg);
      }
    }
    
    ////////////////////////////////////////////////
    // Fill Turn-On histograms
    ////////////////////////////////////////////////

    // Fill visible Et of hadronic taus to a histogram
    for (vector<GenParticle>::iterator tau = GenTausHadronic.begin(); tau != GenTausHadronic.end(); tau++) hMcHadronicTau_VisEt->Fill( tau->p4vis().Et() );

    // Fill turn-on numerators
    FillTurnOn_Numerator_(TauCandidates, 25.0, hTurnOn25_all);
    FillTurnOn_Numerator_(TauCandidatesIsolated, 25.0, hTurnOn25_relIso);
    FillTurnOn_Numerator_(TauCandidates, 50.0, hTurnOn50_all);
    FillTurnOn_Numerator_(TauCandidatesIsolated, 50.0, hTurnOn50_relIso);

    ////////////////////////////////////////////////
    // Rates and efficiencies for single tau
    ////////////////////////////////////////////////
    FillSingleTau_(TauCandidates, hRateSingleTau, hEffSingleTau);
    FillSingleTau_(TauCandidates, hRateSingleTau_C, hEffSingleTau_C, 0.0, 1.0);
    FillSingleTau_(TauCandidates, hRateSingleTau_I, hEffSingleTau_I, 1.0, 1.6);
    FillSingleTau_(TauCandidates, hRateSingleTau_F, hEffSingleTau_F, 1.6, 3.0); // 2.5 is max

<<<<<<< HEAD
    // TODO
    
=======
>>>>>>> 103d08fe
    ////////////////////////////////////////////////
    // Rates and efficiencies for ditau
    ////////////////////////////////////////////////
<<<<<<< HEAD

    // Fill visible Et of hadronic taus to a histogram
    for (vector<GenParticle>::iterator tau = GenTausHadronic.begin(); tau != GenTausHadronic.end(); tau++) hMcHadronicTau_VisEt->Fill( tau->p4vis().Et() );

    // Fill turn-on numerators
    FillTurnOn_Numerator_(TauCandidates, 25.0, hTurnOn25_all);
    FillTurnOn_Numerator_(TauCandidatesIsolated, 25.0, hTurnOn25_relIso);
    FillTurnOn_Numerator_(TauCandidates, 50.0, hTurnOn50_all);
    FillTurnOn_Numerator_(TauCandidatesIsolated, 50.0, hTurnOn50_relIso);

    ////////////////////////////////////////////////
    // Rates and efficiencies for single tau
    ////////////////////////////////////////////////
    FillSingleTau_(TauCandidates, hRateSingleTau, hEffSingleTau);
    FillSingleTau_(TauCandidates, hRateSingleTau_C, hEffSingleTau_C, 0.0, 1.0);
    FillSingleTau_(TauCandidates, hRateSingleTau_I, hEffSingleTau_I, 1.0, 1.6);
    FillSingleTau_(TauCandidates, hRateSingleTau_F, hEffSingleTau_F, 1.6, 3.0); // 2.5 is max

    ////////////////////////////////////////////////
    // Rates and efficiencies for ditau
    ////////////////////////////////////////////////
/*    FillDiTau_(L1TkTaus_Calo, L1TkTaus_Tk    , hDiTau_Rate_Calo_Tk    , hDiTau_Eff_Calo_Tk    );
    FillDiTau_(L1TkTaus_Calo, L1TkTaus_VtxIso, hDiTau_Rate_Calo_VtxIso, hDiTau_Eff_Calo_VtxIso);
    FillDiTau_(L1TkTaus_Tk  , L1TkTaus_VtxIso, hDiTau_Rate_Tk_VtxIso  , hDiTau_Eff_Tk_VtxIso  );
=======
    FillDiTau_(TauCandidates, hRateDiTau, hEffDiTau);
    FillDiTau_(TauCandidates, hRateDiTau_C, hEffDiTau_C, 0.0, 1.0);
    FillDiTau_(TauCandidates, hRateDiTau_I, hEffDiTau_I, 1.0, 1.6);
    FillDiTau_(TauCandidates, hRateDiTau_F, hEffDiTau_F, 1.6, 3.0); // 2.5 is max

>>>>>>> 103d08fe

    ////////////////////////////////////////////////
    // WARNING: Erases L1TkTaus from vector!
    ////////////////////////////////////////////////
<<<<<<< HEAD
    ApplyDiTauZMatching(matchTk_Collection, L1TkTaus_Tk);
=======
/*    ApplyDiTauZMatching(matchTk_Collection, L1TkTaus_Tk);
>>>>>>> 103d08fe
    FillDiTau_(L1TkTaus_Tk, hDiTau_Rate_Tk  , hDiTau_Eff_Tk);
    FillDiTau_(L1TkTaus_Tk, hDiTau_Rate_Tk_C, hDiTau_Eff_Tk_C, 0.0, 1.0);
    FillDiTau_(L1TkTaus_Tk, hDiTau_Rate_Tk_I, hDiTau_Eff_Tk_I, 1.0, 1.6);
    FillDiTau_(L1TkTaus_Tk, hDiTau_Rate_Tk_F, hDiTau_Eff_Tk_F, 1.6, 3.0); */

    // Progress bar
    if (!cfg_DEBUG) auxTools_.ProgressBar(jentry, nEntries, 100, 100);
    
  } // For-loop: Entries

  ////////////////////////////////////////////////
  // Fill counters
  ////////////////////////////////////////////////

  // TODO
  
  
  ////////////////////////////////////////////////
<<<<<<< HEAD
  // Convert/Finalise histogramss
=======
  // Convert/Finalise histograms
>>>>>>> 103d08fe
  ////////////////////////////////////////////////

  // Divide turn-on numerators by the denumerator
  histoTools_.DivideHistos_1D(hTurnOn25_all, hMcHadronicTau_VisEt);
  histoTools_.DivideHistos_1D(hTurnOn25_relIso, hMcHadronicTau_VisEt);
  histoTools_.DivideHistos_1D(hTurnOn50_all, hMcHadronicTau_VisEt);
  histoTools_.DivideHistos_1D(hTurnOn50_relIso, hMcHadronicTau_VisEt); 
  
  // Convert rate histograms
  histoTools_.ConvertToRateHisto_1D(hRateSingleTau, nEntries);
  histoTools_.ConvertToRateHisto_1D(hRateSingleTau_C, nEntries);
  histoTools_.ConvertToRateHisto_1D(hRateSingleTau_I, nEntries);
  histoTools_.ConvertToRateHisto_1D(hRateSingleTau_F, nEntries);
<<<<<<< HEAD
=======
  histoTools_.ConvertToRateHisto_1D(hRateDiTau, nEntries);
  histoTools_.ConvertToRateHisto_1D(hRateDiTau_C, nEntries);
  histoTools_.ConvertToRateHisto_1D(hRateDiTau_I, nEntries);
  histoTools_.ConvertToRateHisto_1D(hRateDiTau_F, nEntries);
>>>>>>> 103d08fe

  // Finalise efficiency histograms
  FinaliseEffHisto_(hEffSingleTau  , nEvtsWithMaxHTaus);
  FinaliseEffHisto_(hEffSingleTau_C, nEvtsWithMaxHTaus);
  FinaliseEffHisto_(hEffSingleTau_I, nEvtsWithMaxHTaus);
  FinaliseEffHisto_(hEffSingleTau_F, nEvtsWithMaxHTaus);
<<<<<<< HEAD
=======
  FinaliseEffHisto_(hRateDiTau  , nEvtsWithMaxHTaus);
  FinaliseEffHisto_(hRateDiTau_C, nEvtsWithMaxHTaus);
  FinaliseEffHisto_(hRateDiTau_I, nEvtsWithMaxHTaus);
  FinaliseEffHisto_(hRateDiTau_F, nEvtsWithMaxHTaus);
>>>>>>> 103d08fe


  ////////////////////////////////////////////////
  // Write the histograms to the file
  ////////////////////////////////////////////////

  ////////////////////////////////////////////////
  // Write the histograms to the file
  ////////////////////////////////////////////////
  outFile->cd();
  outFile->Write();
  auxTools_.StopwatchStop(5, "minutes", "Total Time");

}


//============================================================================
float TkCalo::DeltaPhi(float phi1, float phi2) 
//============================================================================
{  float dphi = phi1 - phi2;
   if (dphi < 0) dphi = dphi + 2.*TMath::Pi();
   if (dphi > TMath::Pi()) dphi = 2.*TMath::Pi() - dphi;
   return dphi;
}


//============================================================================
float TkCalo::deltaR(float eta1, float eta2, float phi1, float phi2) 
//============================================================================
{   float deta = eta1 - eta2;
    float dphi = DeltaPhi(phi1, phi2);
    float DR= sqrt( deta*deta + dphi*dphi );
    return DR;
}


//============================================================================
void TkCalo::BookHistos_(void)
//============================================================================
{

  // Number of genuine hadronic taus (per event)
  histoTools_.BookHisto_1D(h_genTausHad_N, "genTausHadronic_N", ";Number of genuine hadronic taus in event;Events / bin", 4, -0.5, +4.5);

  // Number of lead tracks (per event)
  histoTools_.BookHisto_1D(h_leadTrks_Multiplicity, "leadTrks_Multiplicity", ";Number of lead tracks in event;Events / bin", 30, -0.5, +14.5);

  // Lead track Pt
  histoTools_.BookHisto_1D(h_leadTrks_Pt, "leadTrks_Pt", ";Pt (GeV);Tracks / bin", 300, +0.0, +300.0);

  // Lead track Eta
  histoTools_.BookHisto_1D(h_leadTrks_Eta, "leadTrks_Eta", ";#eta;Tracks / bin", 600, -3.0, +3.0);

  // Lead track Phi
  histoTools_.BookHisto_1D(h_leadTrks_Phi, "leadTrks_Phi", ";#phi (rads);Tracks / bin", 23,  -3.15,  +3.15);
  
  // Lead tracks in Eta-Phi plane
  // (Syntax: BookHisto_2D(histogram, hName, hTitle, binsX, xMin, xMax, binsY, yMin, yMax)
  histoTools_.BookHisto_2D(h_leadTrks_Phi_Eta, "leadTrks_Phi_Eta",  ";#phi (rads);#eta", 230,  -3.15,  +3.15, 600,  -3.0,  +3.0);  

  // Counters for the selection of lead tracks
  histoTools_.BookHisto_1D(h_leadTrkSelection, "leadTrkSelection", "", 5,  0.0,  5.0);  

  // Clustered tracks Pt
  histoTools_.BookHisto_1D(h_clustTrks_Pt, "clustTrks_Pt", ";Pt (GeV);Tracks / bin", 300, +0.0, +300.0);

  // Clustered tracks Eta
  histoTools_.BookHisto_1D(h_clustTrks_Eta, "clustTrks_Eta", ";#eta;Tracks / bin", 600, -3.0, +3.0);

  // Clustered tracks Phi
  histoTools_.BookHisto_1D(h_clustTrks_Phi, "clustTrks_Phi", ";#phi (rads);Tracks / bin", 23,  -3.15,  +3.15);
  
  // Clustered tracks in Eta-Phi plane
  histoTools_.BookHisto_2D(h_clustTrks_Phi_Eta, "clustTrks_Phi_Eta",  ";#phi (rads);#eta", 230,  -3.15,  +3.15, 600,  -3.0,  +3.0);  			      

  // Track clustering counter
  histoTools_.BookHisto_2D(h_clustTrks_counter, "clustTrks_counter", ";Selection steps;clustered tracks / selection step", 6, 0., 6., 150, 0., 300.);
  h_clustTrks_counter->GetXaxis()->SetBinLabel(1,"allTracks");
  h_clustTrks_counter->GetXaxis()->SetBinLabel(2,"allNonLeading");
  h_clustTrks_counter->GetXaxis()->SetBinLabel(3,"passZ");
  h_clustTrks_counter->GetXaxis()->SetBinLabel(4,"passDRmax");
  h_clustTrks_counter->GetXaxis()->SetBinLabel(5,"passDRmin");
  h_clustTrks_counter->GetXaxis()->SetBinLabel(6,"passInvMass");
  h_clustTrks_counter->SetMarkerStyle(24);

  // Number of clustered tracks (per cluster)
  histoTools_.BookHisto_1D(h_trkClusters_MultiplicityPerCluster, "trkClusters_MultiplicityPerCluster", ";Number of tracks in cluster;Clusters / bin", 15, 0., +15.);

  // Pt of track clusters
  histoTools_.BookHisto_1D(h_trkClusters_Pt, "trkClusters_Pt", ";Pt (GeV);Clusters / bin", 300, +0.0, +300.0);

  // Pt resolution of track clusters
  histoTools_.BookHisto_1D(h_trkClusters_PtResolution, "trkClusters_PtResolution", ";Pt resolution (GeV);Clusters / bin", 50, -5.0, +5.0);
  
  // Invariant mass of track clusters
  histoTools_.BookHisto_1D(h_trkClusters_M, "trkClusters_M", ";Invariant mass;Clusters / bin", 40, 0.0, +4.0);

  // Clustered EGs Pt
  histoTools_.BookHisto_1D(h_clustEGs_Et, "clustEGs_Pt", ";Pt (GeV);Events / bin", 300, +0.0, +300.0);

  // Clustered EGs Eta
  histoTools_.BookHisto_1D(h_clustEGs_Eta, "clustEGs_Eta", ";#eta;EGs / bin", 600, -3.0, +3.0);

  // Clustered EGs Phi
  histoTools_.BookHisto_1D(h_clustEGs_Phi, "clustEGs_Phi", ";#phi (rads);EGs / bin", 23,  -3.15,  +3.15);

  // Clustered EGs in Eta-Phi plane
  histoTools_.BookHisto_2D(h_clustEGs_Phi_Eta, "clustEGs_Phi_Eta",  ";#phi (rads);#eta", 230,  -3.15,  +3.15, 600,  -3.0,  +3.0);		      

  // Mass of clustered EGs
  histoTools_.BookHisto_1D(h_clustEGs_M, "clustEGs_M", ";Mass (GeV);clustered EGs / bin", 40, 0.0, +2.0);

  // EG clustering counter
  histoTools_.BookHisto_2D(h_clustEGs_counter, "clustEGs_counter", ";Selection steps;clustered EGs / selection step", 5, 0.0, +5.0, 15, 0., 15.);
  h_clustEGs_counter->GetXaxis()->SetBinLabel(1,"allEGs");
  h_clustEGs_counter->GetXaxis()->SetBinLabel(2,"passEt");
  h_clustEGs_counter->GetXaxis()->SetBinLabel(3,"passDRmax");
  h_clustEGs_counter->GetXaxis()->SetBinLabel(4,"passDRmin");
  h_clustEGs_counter->GetXaxis()->SetBinLabel(5,"passInvMass");
  h_clustEGs_counter->SetMarkerStyle(24);

  // Number of EGs (per cluster)
  histoTools_.BookHisto_1D(h_EGClusters_MultiplicityPerCluster, "EGClusters_MultiplicityPerCluster", ";Number of EGs in cluster;Clusters / bin", 15, -0., +15.);

  // Et of EG clusters
  histoTools_.BookHisto_1D(h_EGClusters_Et, "EGClusters_Et", ";Et (GeV);Clusters / bin", 300, +0.0, +300.0);

  // Et resolution of EG clusters
  histoTools_.BookHisto_1D(h_EGClusters_EtResolution, "EGClusters_EtResolution", ";Et resolution (GeV);Clusters / bin", 50, -5.0, +5.0);
  
  // Invariant mass of EG clusters
  histoTools_.BookHisto_1D(h_EGClusters_M, "EGClusters_M", ";Invariant mass (GeV);Clusters / bin", 40, +0.0, +4.0);

  // Track-based relative isolation of tau candidates
  histoTools_.BookHisto_1D(h_trkClusters_relIso, "trkClusters_relIso", ";Relative isolation;Clusters / bin", 100, 0.0, +5.0);

  // DeltaR in MC matching of the lead track of tau candidates
  histoTools_.BookHisto_1D(hTkEG_DeltaRmatch  , "TkEG_DeltaRmatch"  , ";#Delta R;Particles / bin",   100,  0.0,   +1.0);

  // Visible Et of the matched generator taus
  histoTools_.BookHisto_1D(hTkEG_VisEt, "TkEG_VisEt", ";VisEt (GeV);Particles / bin", 40, 0.0,  +200.0);

  // Visible Et of all generator taus
  histoTools_.BookHisto_1D(hMcHadronicTau_VisEt, "hMcHadronicTau_VisEt", ";VisEt (GeV);Particles / bin", 40, 0.0,  +200.0);

  // Turn-on histograms
<<<<<<< HEAD
  histoTools_.BookHisto_1D(hTurnOn25_all, "TurnOn25_all", "", 40, 0.0,  +200.0);
  histoTools_.BookHisto_1D(hTurnOn25_relIso, "TurnOn25_relIso", "", 40, 0.0,  +200.0);
  histoTools_.BookHisto_1D(hTurnOn50_all, "TurnOn50_all", "", 40, 0.0,  +200.0);
  histoTools_.BookHisto_1D(hTurnOn50_relIso, "TurnOn50_relIso", "", 40, 0.0,  +200.0);
  
  // Single-tau rates
  histoTools_.BookHisto_1D(hRateSingleTau    , "Rate_SingleTau"    , "", 200, 0.0,  +200.0);
  histoTools_.BookHisto_1D(hRateSingleTau_C  , "Rate_SingleTau_C"  , "", 200, 0.0,  +200.0);
  histoTools_.BookHisto_1D(hRateSingleTau_I  , "Rate_SingleTau_I"  , "", 200, 0.0,  +200.0);
  histoTools_.BookHisto_1D(hRateSingleTau_F  , "Rate_SingleTau_F"  , "", 200, 0.0,  +200.0);  
  
  // Single-tau efficiencies
  histoTools_.BookHisto_1D(hEffSingleTau     , "Eff_SingleTau"     , "", 200, 0.0,  +200.0);
  histoTools_.BookHisto_1D(hEffSingleTau_C   , "Eff_SingleTau_C"   , "", 200, 0.0,  +200.0);
  histoTools_.BookHisto_1D(hEffSingleTau_I   , "Eff_SingleTau_I"   , "", 200, 0.0,  +200.0);
  histoTools_.BookHisto_1D(hEffSingleTau_F   , "Eff_SingleTau_F"   , "", 200, 0.0,  +200.0);
=======
  histoTools_.BookHisto_1D(hTurnOn25_all, "TurnOn25_all", ";track cluster p_{T} (GeV); Efficiency / bin", 40, 0.0,  +200.0);
  histoTools_.BookHisto_1D(hTurnOn25_relIso, "TurnOn25_relIso", ";track cluster p_{T} (GeV); Efficiency / bin", 40, 0.0,  +200.0);
  histoTools_.BookHisto_1D(hTurnOn50_all, "TurnOn50_all", ";track cluster p_{T} (GeV); Efficiency / bin", 40, 0.0,  +200.0);
  histoTools_.BookHisto_1D(hTurnOn50_relIso, "TurnOn50_relIso", ";track cluster p_{T} (GeV); Efficiency / bin", 40, 0.0,  +200.0);
  
  // Single-tau rates
  histoTools_.BookHisto_1D(hRateSingleTau    , "Rate_SingleTau"    , ";track cluster p_{T} threshold (GeV); Rate (kHz) / bin", 200, 0.0,  +200.0);
  histoTools_.BookHisto_1D(hRateSingleTau_C  , "Rate_SingleTau_C"  , ";track cluster p_{T} threshold (GeV); Rate (kHz) / bin", 200, 0.0,  +200.0);
  histoTools_.BookHisto_1D(hRateSingleTau_I  , "Rate_SingleTau_I"  , ";track cluster p_{T} threshold (GeV); Rate (kHz) / bin", 200, 0.0,  +200.0);
  histoTools_.BookHisto_1D(hRateSingleTau_F  , "Rate_SingleTau_F"  , ";track cluster p_{T} threshold (GeV); Rate (kHz) / bin", 200, 0.0,  +200.0);  

  // Di-tau rates
  histoTools_.BookHisto_1D(hRateDiTau    , "Rate_DiTau"    , ";track cluster p_{T} threshold (GeV); Rate (kHz) / bin", 200, 0.0,  +200.0);
  histoTools_.BookHisto_1D(hRateDiTau_C  , "Rate_DiTau_C"  , ";track cluster p_{T} threshold (GeV); Rate (kHz) / bin", 200, 0.0,  +200.0);
  histoTools_.BookHisto_1D(hRateDiTau_I  , "Rate_DiTau_I"  , ";track cluster p_{T} threshold (GeV); Rate (kHz) / bin", 200, 0.0,  +200.0);
  histoTools_.BookHisto_1D(hRateDiTau_F  , "Rate_DiTau_F"  , ";track cluster p_{T} threshold (GeV); Rate (kHz) / bin", 200, 0.0,  +200.0);  
  
  // Single-tau efficiencies
  histoTools_.BookHisto_1D(hEffSingleTau     , "Eff_SingleTau"     , ";track cluster p_{T} threshold (GeV); Efficiency / bin", 200, 0.0,  +200.0);
  histoTools_.BookHisto_1D(hEffSingleTau_C   , "Eff_SingleTau_C"   , ";track cluster p_{T} threshold (GeV); Efficiency / bin", 200, 0.0,  +200.0);
  histoTools_.BookHisto_1D(hEffSingleTau_I   , "Eff_SingleTau_I"   , ";track cluster p_{T} threshold (GeV); Efficiency / bin", 200, 0.0,  +200.0);
  histoTools_.BookHisto_1D(hEffSingleTau_F   , "Eff_SingleTau_F"   , ";track cluster p_{T} threshold (GeV); Efficiency / bin", 200, 0.0,  +200.0);

  // Di-tau efficiencies
  histoTools_.BookHisto_1D(hEffDiTau     , "Eff_DiTau"     , ";track cluster p_{T} threshold (GeV); Efficiency / bin", 200, 0.0,  +200.0);
  histoTools_.BookHisto_1D(hEffDiTau_C   , "Eff_DiTau_C"   , ";track cluster p_{T} threshold (GeV); Efficiency / bin", 200, 0.0,  +200.0);
  histoTools_.BookHisto_1D(hEffDiTau_I   , "Eff_DiTau_I"   , ";track cluster p_{T} threshold (GeV); Efficiency / bin", 200, 0.0,  +200.0);
  histoTools_.BookHisto_1D(hEffDiTau_F   , "Eff_DiTau_F"   , ";track cluster p_{T} threshold (GeV); Efficiency / bin", 200, 0.0,  +200.0);
>>>>>>> 103d08fe
  
  return;
}


<<<<<<< HEAD

=======
>>>>>>> 103d08fe
//============================================================================
vector<L1TkEGParticle> TkCalo::GetMcMatchedL1TkEGs(vector<L1TkEGParticle> L1TkEGs)
//============================================================================
{

  // Get all MC-matched trigger objects
  vector<L1TkEGParticle> matchedL1TkEGs;
  for (vector<L1TkEGParticle>::iterator tau = L1TkEGs.begin(); tau != L1TkEGs.end(); tau++)
    {
      if (!tau->HasMatchingGenParticle()) continue;
      matchedL1TkEGs.push_back(*tau);
    }
  
  return matchedL1TkEGs;
}


//============================================================================
double TkCalo::GetMatchingGenParticle(TTTrack track, GenParticle *genParticlePtr)					    
//============================================================================
{

  // Match the track with a genParticle. At the moment try to match a genParticle (tau)
  // final decay products (pions, Kaons) with the track. If a match is found
  // the assign the tau (not the pion) to the L1TkEG as the matching genParticle.
  // Returns the match dR.

  // Sanity check
  // if (GenTausHadronic.size() < 1 ) return; // FIXME: move outside this function

  // Initialise the GenParticle (to be returned)
  GenParticle match_GenParticle;
  double deltaR;
  double match_dR = 999;
  
  // For-loop: All hadronic GenTaus
  for (vector<GenParticle>::iterator tau = GenTausHadronic.begin(); tau != GenTausHadronic.end(); tau++) {
      // If no hadronic decay products found (pi+/-, pi0, K+/-, K0, K0L), skip this tau
      if (tau->finalDaughtersCharged().size() < 1) continue;
      deltaR = auxTools_.DeltaR( track.getEta(), track.getPhi(), tau->eta(), tau->phi() );
      if (deltaR > maxDeltaR_MCmatch) continue;
      if (deltaR < match_dR) {
        match_dR = deltaR;
        *genParticlePtr = *tau;
	}
      
  } 
  
  return match_dR;
  
}      


//============================================================================
void TkCalo::FillSingleTau_(vector<L1TkEGParticle> L1TkEGs, 
			    TH1D *hRate,
			    TH1D *hEfficiency,
			    double minEta,
			    double maxEta)
//============================================================================
{

  // Sanity check
  if( L1TkEGs.size() < 1 ) return;
  
  // Fill rate
<<<<<<< HEAD
  double ldgEt = L1TkEGs.at(0).GetTrackBasedEt();
=======
  double ldgEt = L1TkEGs.at(0).GetTrackBasedPt();
>>>>>>> 103d08fe

  // Inclusive or Eta slice in Central/Intermedieate/Forward Tracker region?
  if ( abs(L1TkEGs.at(0).GetLeadingTrack().getEta()) < minEta) return;
  if ( abs(L1TkEGs.at(0).GetLeadingTrack().getEta()) > maxEta) return;
    
  FillRate_(hRate, ldgEt);
  
  // Get MC-matched trigger objects
  vector<L1TkEGParticle> L1TkEGs_mcMatched = GetMcMatchedL1TkEGs(TauCandidates);
  if (L1TkEGs_mcMatched.size() < 1) return;
  
<<<<<<< HEAD
  // Check that all taus were found
  //if(!bFoundAllTaus_) return; //TODO what is the point?

  // Fill efficiency
  double ldgEt_mcMatched = L1TkEGs_mcMatched.at(0).GetTrackBasedEt();
=======
  // Check that all taus were found (needed due to the efficiency defintion)
  if(!bFoundAllTaus_) return;

  // Fill efficiency
  double ldgEt_mcMatched = L1TkEGs_mcMatched.at(0).GetTrackBasedPt();
>>>>>>> 103d08fe
  FillEfficiency_(hEfficiency, ldgEt_mcMatched);

  return;
}


//============================================================================
void TkCalo::FillDiTau_(vector<L1TkEGParticle> L1TkEGs, 
			TH1D *hRate,
			TH1D *hEfficiency,
			double minEta,
			double maxEta)
//============================================================================
{

  // Sanity check
  if( L1TkEGs.size() < 2 ) return;  

  // Fill rate
  L1TkEGParticle L1TkEG = L1TkEGs.at(1);
<<<<<<< HEAD
  double subLdgEt = L1TkEG.GetTrackBasedEt();
=======
  double subLdgEt = L1TkEG.GetTrackBasedPt();
>>>>>>> 103d08fe
  
  // Inclusive or Eta slice in Central/Intermedieate/Forward Tracker region?
  if ( abs(L1TkEGs.at(0).GetLeadingTrack().getEta()) < minEta) return;
  if ( abs(L1TkEGs.at(0).GetLeadingTrack().getEta()) > maxEta) return;
  if ( abs(L1TkEGs.at(1).GetLeadingTrack().getEta()) < minEta) return;
  if ( abs(L1TkEGs.at(1).GetLeadingTrack().getEta()) > maxEta) return;

  FillRate_(hRate, subLdgEt);

  // Get MC-Matched trigger objects
  vector<L1TkEGParticle> L1TkEGs_mcMatched = GetMcMatchedL1TkEGs(L1TkEGs);
  if (L1TkEGs_mcMatched.size() < 2) return;
    
<<<<<<< HEAD
  // Check that all taus were found
 // if(!bFoundAllTaus_) return; //TODO

  // Fill efficiency
  double subLdgEt_mcMatched = L1TkEGs_mcMatched.at(1).GetTrackBasedEt();
=======
  // Check that all taus were found (needed due to the efficiency defintion)
  if(!bFoundAllTaus_) return;

  // Fill efficiency
  double subLdgEt_mcMatched = L1TkEGs_mcMatched.at(1).GetTrackBasedPt();
>>>>>>> 103d08fe
  FillEfficiency_(hEfficiency, subLdgEt_mcMatched);

  return;
}


//============================================================================
void TkCalo::FillDiTau_(vector<L1TkEGParticle> L1TkEGs1,
				vector<L1TkEGParticle> L1TkEGs2, 
				TH2D *hRate,
				TH2D *hEfficiency)
//============================================================================
{

  // Sanity check
  if( L1TkEGs1.size() < 1 ) return;
  if( L1TkEGs2.size() < 1 ) return;
  
  // Get MC-Matched trigger objects
  vector<L1TkEGParticle> L1TkEGs1_mcMatched = GetMcMatchedL1TkEGs(L1TkEGs1);
  vector<L1TkEGParticle> L1TkEGs2_mcMatched = GetMcMatchedL1TkEGs(L1TkEGs2);

  // Fill rate 
<<<<<<< HEAD
  double ldgEt1 = L1TkEGs1.at(0).GetTrackBasedEt();
  double ldgEt2 = L1TkEGs2.at(0).GetTrackBasedEt();
=======
  double ldgEt1 = L1TkEGs1.at(0).GetTrackBasedPt();
  double ldgEt2 = L1TkEGs2.at(0).GetTrackBasedPt();
>>>>>>> 103d08fe

  // Ensure that different calo objects are used
  unsigned int index1 = L1TkEGs1.at(0).GetLeadingTrack().index();
  unsigned int index2 = L1TkEGs2.at(0).GetLeadingTrack().index();
  if (index1==index2)
    {
      if (L1TkEGs2.size() < 2) return;
      index2 = L1TkEGs2.at(1).GetLeadingTrack().index();
    }

  // Make x-axis the ldgEt axis
  if (ldgEt1 > ldgEt2) FillRate_(hRate, ldgEt1, ldgEt2); 
  else FillRate_(hRate, ldgEt2, ldgEt1);

  
  // Get MC-matched trigger objects
  if (L1TkEGs1_mcMatched.size() < 1) return;
  if (L1TkEGs2_mcMatched.size() < 1) return;

  // Get MC-matched Et
<<<<<<< HEAD
  double ldgEt1_mcMatched = L1TkEGs1_mcMatched.at(0).GetTrackBasedEt();
  double ldgEt2_mcMatched = L1TkEGs2_mcMatched.at(0).GetTrackBasedEt();
=======
  double ldgEt1_mcMatched = L1TkEGs1_mcMatched.at(0).GetTrackBasedPt();
  double ldgEt2_mcMatched = L1TkEGs2_mcMatched.at(0).GetTrackBasedPt();
>>>>>>> 103d08fe

  
  // Ensure that different calo objects are used
  index1 = L1TkEGs1_mcMatched.at(0).GetLeadingTrack().index();
  index2 = L1TkEGs2_mcMatched.at(0).GetLeadingTrack().index();
  if (index1==index2)
    {
      if (L1TkEGs2_mcMatched.size() < 2) return;
      index2 = L1TkEGs2_mcMatched.at(1).GetLeadingTrack().index();
    }

  // Check that all taus were found
  //if(!bFoundAllTaus_) return; //TODO

  // Make x-axis the ldgEt axis
  if (ldgEt1_mcMatched > ldgEt2_mcMatched) histoTools_.FillAllBinsUpToValue_2D(hEfficiency, ldgEt1_mcMatched, ldgEt2_mcMatched);
  else histoTools_.FillAllBinsUpToValue_2D(hEfficiency, ldgEt2_mcMatched, ldgEt1_mcMatched);

  return;
}



//============================================================================
void TkCalo::FillRate_(TH1D *hRate,
			   const double ldgEt)
//============================================================================
{
  
  if (ldgEt < 0) return;
  hRate ->Fill( ldgEt );
  return;
}


//============================================================================
void TkCalo::FillRate_(TH2D *hRate,
			   const double ldgEt1,
			   const double ldgEt2)
//============================================================================
{
  
  if (ldgEt1 < 0) return;
  if (ldgEt2 < 0) return;

  hRate ->Fill( ldgEt1, ldgEt2 );
  
  return;
}


//============================================================================
void TkCalo::FillEfficiency_(TH1D *hEfficiency,
			     const double ldgEt)
//============================================================================
{
  
  histoTools_.FillAllBinsUpToValue_1D(hEfficiency, ldgEt);

  return;
}


//============================================================================
void TkCalo::FillTurnOn_Numerator_(vector<L1TkEGParticle> L1TkEGs, 
<<<<<<< HEAD
				   const double minEt,
=======
				   const double minPt,
>>>>>>> 103d08fe
				   TH1D *hTurnOn)
//============================================================================
{
  
  // For-loop: L1TkEGs
  int iterated_particles = 0;
  int matched_particles = 0;
  int passed_cut = 0;
  for (vector<L1TkEGParticle>::iterator tau = L1TkEGs.begin(); tau != L1TkEGs.end(); tau++)
    {
      
      iterated_particles++;
      // Skip if trigger object is not MC matched
      if (!tau->HasMatchingGenParticle()) continue;	 
      
      matched_particles++;
<<<<<<< HEAD
      // Skip if trigger object has eT < minEt
      if (tau->GetTrackBasedEt() < minEt) continue;
=======
      // Skip if trigger object has Pt < minPt
      if (tau->GetTrackBasedPt() < minPt) continue;
>>>>>>> 103d08fe
      passed_cut++;      
            
      // Fill the turn-on
      hTurnOn->Fill( tau->GetGenTauEt() );
      // DEBUG

    } // For-loop: L1TkEGs
//      cout << "Filling turn-on histogram: iterated particles=" << iterated_particles << ", matched=" << matched_particles << ", passed_cut=" << passed_cut << endl;

  return;
   
}

//============================================================================
void TkCalo::FinaliseEffHisto_(TH1D *histo, 
				       const int nEvtsTotal)
//============================================================================
{

  const int nBins = histo->GetNbinsX()+1;
  double eff, err;

  // For-loop: Histogram bins
  for (int i = 0; i<= nBins; i++){
    
    const int nPass = histo->GetBinContent(i);
    auxTools_.Efficiency(nPass, nEvtsTotal, "binomial", eff, err ); //fixme: use TEfficiency?

    // Update current histo bin to true eff value and error
    histo->SetBinContent(i, eff);
    histo->SetBinError  (i, err);
  }

  return;
}


//============================================================================
void TkCalo::FinaliseEffHisto_(TH2D *histo, 
				       const int nEvtsTotal)
//============================================================================
{

  const int nBinsX  = histo->GetNbinsX()+1;
  const int nBinsY  = histo->GetNbinsY()+1;
  double eff, err;
  
  // For-loop: x-axis bins
  for (int bx=0; bx <= nBinsX; bx++){

    // For-loop: y-axis bins
    for (int by=0; by <= nBinsY; by++){

      const int nPass = histo->GetBinContent(bx, by);
      auxTools_.Efficiency(nPass, nEvtsTotal, "binomial", eff, err );

      // Update current histo bin to true eff value and error
      histo->SetBinContent(bx, by, eff);
      histo->SetBinError  (bx, by, err);

    } // For-loop: y-axis bins

  }// For-loop: x-axis bins

  return;
}


#endif<|MERGE_RESOLUTION|>--- conflicted
+++ resolved
@@ -159,24 +159,6 @@
 	  if (cfg_DEBUG) cout << "\n=== L1EGs (" << L1EGs.size() << ")" << endl;
 	}
 
-<<<<<<< HEAD
-    // GenParticles
-    vector<GenParticle> GenTaus;
-	GenTaus = GetGenParticles(15, false);
-	
-	// Hadronic GenTaus
-    GenTausHadronic.clear();
-    if (cfg_AddGenP) {
-      if (cfg_DEBUG) cout << "\n=== GenParticles (" << GenP_Pt->size() << ")" << endl;
-	  GenTausHadronic = GetHadronicGenTaus(GenTaus, 00.0, 999.9);
-	}
-
-    // Triggred GenTaus
-    vector<GenParticle> GenTausTrigger;  
-    GenTausTrigger      = GetHadronicGenTaus(GenTaus, 20.0, 2.4);  
-    
-    // Ensure that all taus are found //TODO: what is the point?
-=======
     // GenParticles (skip for MinBias samples)
     vector<GenParticle> GenTaus;
 	if (!isMinBias) GenTaus = GetGenParticles(15, false);
@@ -194,7 +176,6 @@
     
     // Ensure that all taus are found, needed by the current efficiency definition 
     // E.g. for ttbar, only events with two taus within trigger acceptance are considered for efficiency calculation)
->>>>>>> 103d08fe
     bFoundAllTaus_ = ( (int) GenTausTrigger.size() >= nMaxNumOfHTausPossible);
     if (bFoundAllTaus_) nEvtsWithMaxHTaus++;
 
@@ -202,15 +183,9 @@
     // TkCalo algorithm
     ////////////////////////////////////////////////    
 
-<<<<<<< HEAD
-    // Consider only events with at least one genuine hadronic tau
-    h_genTausHad_N->Fill( GenTausHadronic.size() );
-    if (GenTausHadronic.size() < 1) continue;
-=======
     // Consider only events with at least one genuine hadronic tau (except for MinBias sample)
     h_genTausHad_N->Fill( GenTausHadronic.size() );
     if (GenTausHadronic.size() < 1 && !isMinBias) continue;
->>>>>>> 103d08fe
 
     // Select lead tracks  
     vector<unsigned short> leadTrackIndices;
@@ -334,10 +309,7 @@
     // Build EG clusters and create tau candidates
     vector<L1EG> EGcluster;
     TauCandidates.clear();
-<<<<<<< HEAD
-=======
     double ET;
->>>>>>> 103d08fe
     for (size_t i=0; i<trackTauCandidates.size(); i++) {
 //        cout << "Clustering EGs around trackTauCandidates[" << i << "]" << endl;
         EGcluster.clear();
@@ -429,19 +401,6 @@
           h_EGClusters_EtResolution->Fill(ETresolution);
         }
 
-        // Find the genTau matching to the lead track
-        GenParticle genTau;
-        double deltaR_match = GetMatchingGenParticle(trackTauCandidates[i][0], &genTau);
-
-        bool hasGenTau = false;
-        if (deltaR_match < maxDeltaR_MCmatch) hasGenTau = true;
-
-        // Fill histograms with the matched genTau
-        if (hasGenTau){
-          hTkEG_VisEt->Fill( genTau.p4vis().Et() );
-          hTkEG_DeltaRmatch->Fill( deltaR_match );
-        }
-
         // Build a tau candidate from tracks and EGs
         L1TkEGParticle newTauCandidate(trackTauCandidates[i], EGcluster, genTau, hasGenTau);
         cout << "Constructed a new tau candidate with a track invariant mass of " << newTauCandidate.GetTrackInvMass() 
@@ -497,55 +456,19 @@
     FillSingleTau_(TauCandidates, hRateSingleTau_I, hEffSingleTau_I, 1.0, 1.6);
     FillSingleTau_(TauCandidates, hRateSingleTau_F, hEffSingleTau_F, 1.6, 3.0); // 2.5 is max
 
-<<<<<<< HEAD
-    // TODO
-    
-=======
->>>>>>> 103d08fe
     ////////////////////////////////////////////////
     // Rates and efficiencies for ditau
     ////////////////////////////////////////////////
-<<<<<<< HEAD
-
-    // Fill visible Et of hadronic taus to a histogram
-    for (vector<GenParticle>::iterator tau = GenTausHadronic.begin(); tau != GenTausHadronic.end(); tau++) hMcHadronicTau_VisEt->Fill( tau->p4vis().Et() );
-
-    // Fill turn-on numerators
-    FillTurnOn_Numerator_(TauCandidates, 25.0, hTurnOn25_all);
-    FillTurnOn_Numerator_(TauCandidatesIsolated, 25.0, hTurnOn25_relIso);
-    FillTurnOn_Numerator_(TauCandidates, 50.0, hTurnOn50_all);
-    FillTurnOn_Numerator_(TauCandidatesIsolated, 50.0, hTurnOn50_relIso);
-
-    ////////////////////////////////////////////////
-    // Rates and efficiencies for single tau
-    ////////////////////////////////////////////////
-    FillSingleTau_(TauCandidates, hRateSingleTau, hEffSingleTau);
-    FillSingleTau_(TauCandidates, hRateSingleTau_C, hEffSingleTau_C, 0.0, 1.0);
-    FillSingleTau_(TauCandidates, hRateSingleTau_I, hEffSingleTau_I, 1.0, 1.6);
-    FillSingleTau_(TauCandidates, hRateSingleTau_F, hEffSingleTau_F, 1.6, 3.0); // 2.5 is max
-
-    ////////////////////////////////////////////////
-    // Rates and efficiencies for ditau
-    ////////////////////////////////////////////////
-/*    FillDiTau_(L1TkTaus_Calo, L1TkTaus_Tk    , hDiTau_Rate_Calo_Tk    , hDiTau_Eff_Calo_Tk    );
-    FillDiTau_(L1TkTaus_Calo, L1TkTaus_VtxIso, hDiTau_Rate_Calo_VtxIso, hDiTau_Eff_Calo_VtxIso);
-    FillDiTau_(L1TkTaus_Tk  , L1TkTaus_VtxIso, hDiTau_Rate_Tk_VtxIso  , hDiTau_Eff_Tk_VtxIso  );
-=======
     FillDiTau_(TauCandidates, hRateDiTau, hEffDiTau);
     FillDiTau_(TauCandidates, hRateDiTau_C, hEffDiTau_C, 0.0, 1.0);
     FillDiTau_(TauCandidates, hRateDiTau_I, hEffDiTau_I, 1.0, 1.6);
     FillDiTau_(TauCandidates, hRateDiTau_F, hEffDiTau_F, 1.6, 3.0); // 2.5 is max
 
->>>>>>> 103d08fe
 
     ////////////////////////////////////////////////
     // WARNING: Erases L1TkTaus from vector!
     ////////////////////////////////////////////////
-<<<<<<< HEAD
-    ApplyDiTauZMatching(matchTk_Collection, L1TkTaus_Tk);
-=======
 /*    ApplyDiTauZMatching(matchTk_Collection, L1TkTaus_Tk);
->>>>>>> 103d08fe
     FillDiTau_(L1TkTaus_Tk, hDiTau_Rate_Tk  , hDiTau_Eff_Tk);
     FillDiTau_(L1TkTaus_Tk, hDiTau_Rate_Tk_C, hDiTau_Eff_Tk_C, 0.0, 1.0);
     FillDiTau_(L1TkTaus_Tk, hDiTau_Rate_Tk_I, hDiTau_Eff_Tk_I, 1.0, 1.6);
@@ -564,11 +487,7 @@
   
   
   ////////////////////////////////////////////////
-<<<<<<< HEAD
-  // Convert/Finalise histogramss
-=======
   // Convert/Finalise histograms
->>>>>>> 103d08fe
   ////////////////////////////////////////////////
 
   // Divide turn-on numerators by the denumerator
@@ -582,26 +501,20 @@
   histoTools_.ConvertToRateHisto_1D(hRateSingleTau_C, nEntries);
   histoTools_.ConvertToRateHisto_1D(hRateSingleTau_I, nEntries);
   histoTools_.ConvertToRateHisto_1D(hRateSingleTau_F, nEntries);
-<<<<<<< HEAD
-=======
   histoTools_.ConvertToRateHisto_1D(hRateDiTau, nEntries);
   histoTools_.ConvertToRateHisto_1D(hRateDiTau_C, nEntries);
   histoTools_.ConvertToRateHisto_1D(hRateDiTau_I, nEntries);
   histoTools_.ConvertToRateHisto_1D(hRateDiTau_F, nEntries);
->>>>>>> 103d08fe
 
   // Finalise efficiency histograms
   FinaliseEffHisto_(hEffSingleTau  , nEvtsWithMaxHTaus);
   FinaliseEffHisto_(hEffSingleTau_C, nEvtsWithMaxHTaus);
   FinaliseEffHisto_(hEffSingleTau_I, nEvtsWithMaxHTaus);
   FinaliseEffHisto_(hEffSingleTau_F, nEvtsWithMaxHTaus);
-<<<<<<< HEAD
-=======
   FinaliseEffHisto_(hRateDiTau  , nEvtsWithMaxHTaus);
   FinaliseEffHisto_(hRateDiTau_C, nEvtsWithMaxHTaus);
   FinaliseEffHisto_(hRateDiTau_I, nEvtsWithMaxHTaus);
   FinaliseEffHisto_(hRateDiTau_F, nEvtsWithMaxHTaus);
->>>>>>> 103d08fe
 
 
   ////////////////////////////////////////////////
@@ -748,24 +661,6 @@
   histoTools_.BookHisto_1D(hMcHadronicTau_VisEt, "hMcHadronicTau_VisEt", ";VisEt (GeV);Particles / bin", 40, 0.0,  +200.0);
 
   // Turn-on histograms
-<<<<<<< HEAD
-  histoTools_.BookHisto_1D(hTurnOn25_all, "TurnOn25_all", "", 40, 0.0,  +200.0);
-  histoTools_.BookHisto_1D(hTurnOn25_relIso, "TurnOn25_relIso", "", 40, 0.0,  +200.0);
-  histoTools_.BookHisto_1D(hTurnOn50_all, "TurnOn50_all", "", 40, 0.0,  +200.0);
-  histoTools_.BookHisto_1D(hTurnOn50_relIso, "TurnOn50_relIso", "", 40, 0.0,  +200.0);
-  
-  // Single-tau rates
-  histoTools_.BookHisto_1D(hRateSingleTau    , "Rate_SingleTau"    , "", 200, 0.0,  +200.0);
-  histoTools_.BookHisto_1D(hRateSingleTau_C  , "Rate_SingleTau_C"  , "", 200, 0.0,  +200.0);
-  histoTools_.BookHisto_1D(hRateSingleTau_I  , "Rate_SingleTau_I"  , "", 200, 0.0,  +200.0);
-  histoTools_.BookHisto_1D(hRateSingleTau_F  , "Rate_SingleTau_F"  , "", 200, 0.0,  +200.0);  
-  
-  // Single-tau efficiencies
-  histoTools_.BookHisto_1D(hEffSingleTau     , "Eff_SingleTau"     , "", 200, 0.0,  +200.0);
-  histoTools_.BookHisto_1D(hEffSingleTau_C   , "Eff_SingleTau_C"   , "", 200, 0.0,  +200.0);
-  histoTools_.BookHisto_1D(hEffSingleTau_I   , "Eff_SingleTau_I"   , "", 200, 0.0,  +200.0);
-  histoTools_.BookHisto_1D(hEffSingleTau_F   , "Eff_SingleTau_F"   , "", 200, 0.0,  +200.0);
-=======
   histoTools_.BookHisto_1D(hTurnOn25_all, "TurnOn25_all", ";track cluster p_{T} (GeV); Efficiency / bin", 40, 0.0,  +200.0);
   histoTools_.BookHisto_1D(hTurnOn25_relIso, "TurnOn25_relIso", ";track cluster p_{T} (GeV); Efficiency / bin", 40, 0.0,  +200.0);
   histoTools_.BookHisto_1D(hTurnOn50_all, "TurnOn50_all", ";track cluster p_{T} (GeV); Efficiency / bin", 40, 0.0,  +200.0);
@@ -794,16 +689,11 @@
   histoTools_.BookHisto_1D(hEffDiTau_C   , "Eff_DiTau_C"   , ";track cluster p_{T} threshold (GeV); Efficiency / bin", 200, 0.0,  +200.0);
   histoTools_.BookHisto_1D(hEffDiTau_I   , "Eff_DiTau_I"   , ";track cluster p_{T} threshold (GeV); Efficiency / bin", 200, 0.0,  +200.0);
   histoTools_.BookHisto_1D(hEffDiTau_F   , "Eff_DiTau_F"   , ";track cluster p_{T} threshold (GeV); Efficiency / bin", 200, 0.0,  +200.0);
->>>>>>> 103d08fe
-  
-  return;
-}
-
-
-<<<<<<< HEAD
-
-=======
->>>>>>> 103d08fe
+  
+  return;
+}
+
+
 //============================================================================
 vector<L1TkEGParticle> TkCalo::GetMcMatchedL1TkEGs(vector<L1TkEGParticle> L1TkEGs)
 //============================================================================
@@ -870,11 +760,7 @@
   if( L1TkEGs.size() < 1 ) return;
   
   // Fill rate
-<<<<<<< HEAD
-  double ldgEt = L1TkEGs.at(0).GetTrackBasedEt();
-=======
   double ldgEt = L1TkEGs.at(0).GetTrackBasedPt();
->>>>>>> 103d08fe
 
   // Inclusive or Eta slice in Central/Intermedieate/Forward Tracker region?
   if ( abs(L1TkEGs.at(0).GetLeadingTrack().getEta()) < minEta) return;
@@ -886,19 +772,11 @@
   vector<L1TkEGParticle> L1TkEGs_mcMatched = GetMcMatchedL1TkEGs(TauCandidates);
   if (L1TkEGs_mcMatched.size() < 1) return;
   
-<<<<<<< HEAD
-  // Check that all taus were found
-  //if(!bFoundAllTaus_) return; //TODO what is the point?
-
-  // Fill efficiency
-  double ldgEt_mcMatched = L1TkEGs_mcMatched.at(0).GetTrackBasedEt();
-=======
   // Check that all taus were found (needed due to the efficiency defintion)
   if(!bFoundAllTaus_) return;
 
   // Fill efficiency
   double ldgEt_mcMatched = L1TkEGs_mcMatched.at(0).GetTrackBasedPt();
->>>>>>> 103d08fe
   FillEfficiency_(hEfficiency, ldgEt_mcMatched);
 
   return;
@@ -919,11 +797,7 @@
 
   // Fill rate
   L1TkEGParticle L1TkEG = L1TkEGs.at(1);
-<<<<<<< HEAD
-  double subLdgEt = L1TkEG.GetTrackBasedEt();
-=======
   double subLdgEt = L1TkEG.GetTrackBasedPt();
->>>>>>> 103d08fe
   
   // Inclusive or Eta slice in Central/Intermedieate/Forward Tracker region?
   if ( abs(L1TkEGs.at(0).GetLeadingTrack().getEta()) < minEta) return;
@@ -937,19 +811,11 @@
   vector<L1TkEGParticle> L1TkEGs_mcMatched = GetMcMatchedL1TkEGs(L1TkEGs);
   if (L1TkEGs_mcMatched.size() < 2) return;
     
-<<<<<<< HEAD
-  // Check that all taus were found
- // if(!bFoundAllTaus_) return; //TODO
-
-  // Fill efficiency
-  double subLdgEt_mcMatched = L1TkEGs_mcMatched.at(1).GetTrackBasedEt();
-=======
   // Check that all taus were found (needed due to the efficiency defintion)
   if(!bFoundAllTaus_) return;
 
   // Fill efficiency
   double subLdgEt_mcMatched = L1TkEGs_mcMatched.at(1).GetTrackBasedPt();
->>>>>>> 103d08fe
   FillEfficiency_(hEfficiency, subLdgEt_mcMatched);
 
   return;
@@ -973,13 +839,8 @@
   vector<L1TkEGParticle> L1TkEGs2_mcMatched = GetMcMatchedL1TkEGs(L1TkEGs2);
 
   // Fill rate 
-<<<<<<< HEAD
-  double ldgEt1 = L1TkEGs1.at(0).GetTrackBasedEt();
-  double ldgEt2 = L1TkEGs2.at(0).GetTrackBasedEt();
-=======
   double ldgEt1 = L1TkEGs1.at(0).GetTrackBasedPt();
   double ldgEt2 = L1TkEGs2.at(0).GetTrackBasedPt();
->>>>>>> 103d08fe
 
   // Ensure that different calo objects are used
   unsigned int index1 = L1TkEGs1.at(0).GetLeadingTrack().index();
@@ -1000,13 +861,8 @@
   if (L1TkEGs2_mcMatched.size() < 1) return;
 
   // Get MC-matched Et
-<<<<<<< HEAD
-  double ldgEt1_mcMatched = L1TkEGs1_mcMatched.at(0).GetTrackBasedEt();
-  double ldgEt2_mcMatched = L1TkEGs2_mcMatched.at(0).GetTrackBasedEt();
-=======
   double ldgEt1_mcMatched = L1TkEGs1_mcMatched.at(0).GetTrackBasedPt();
   double ldgEt2_mcMatched = L1TkEGs2_mcMatched.at(0).GetTrackBasedPt();
->>>>>>> 103d08fe
 
   
   // Ensure that different calo objects are used
@@ -1072,11 +928,7 @@
 
 //============================================================================
 void TkCalo::FillTurnOn_Numerator_(vector<L1TkEGParticle> L1TkEGs, 
-<<<<<<< HEAD
-				   const double minEt,
-=======
 				   const double minPt,
->>>>>>> 103d08fe
 				   TH1D *hTurnOn)
 //============================================================================
 {
@@ -1093,13 +945,8 @@
       if (!tau->HasMatchingGenParticle()) continue;	 
       
       matched_particles++;
-<<<<<<< HEAD
-      // Skip if trigger object has eT < minEt
-      if (tau->GetTrackBasedEt() < minEt) continue;
-=======
       // Skip if trigger object has Pt < minPt
       if (tau->GetTrackBasedPt() < minPt) continue;
->>>>>>> 103d08fe
       passed_cut++;      
             
       // Fill the turn-on
