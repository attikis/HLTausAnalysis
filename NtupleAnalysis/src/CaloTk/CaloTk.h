--- conflicted
+++ resolved
@@ -219,67 +219,6 @@
 		  TH2D *hRate,
 		  TH2D *hEfficiency);
 
-<<<<<<< HEAD
-  TrackingParticle GetTrackingParticle(unsigned int Index);
-  vector<TrackingParticle> GetTrackingParticles(bool bPrintList=false);
-
-  TTTrack GetTTTrack(unsigned int Index,
-		     const unsigned int nFitParams = 5);
-  
-  vector<TTTrack> GetTTTracks(const double minPt = 0.0,
-			      const double minEta = 0.0,
-			      const double maxEta = 9999.9,
-			      const double maxChiSqRed = 9999.9,
-			      const unsigned int minStubs = 0,
-			      const unsigned int minStubsPS = 0,
-			      const unsigned int maxStubsPS = 999,
-			      const unsigned nFitParams = 5,
-			      bool bPrintList = false);
-
-  double GetPVTTTracks(vector<TTTrack> &pvTTTracks,
-		       bool bPrintList = false);
-
-  TTPixelTrack GetTTPixelTrack(unsigned int Index);
-
-  vector<TTPixelTrack> GetTTPixelTracks(const double minPt = 0.0,
-					const double maxEta = 9999.9,
-					const double maxChiSqRed = 9999.9,
-					const int minHits = 0.0,
-					bool bPrintList=false);
-
-
-  L1EG GetL1EG(unsigned int Index);
-  
-  vector<L1EG> GetL1EGs(bool bPrintList=false);
- 
-  void GetL1Muon(unsigned int Index);
-  
-  void GetL1Muons(bool bPrintList=false);
-
-  L1Jet GetL1Jet(unsigned int Index);
-
-  vector<L1Jet> GetL1Jets(bool bPrintList=false);
-  
-  L1Tau GetL1Tau(unsigned int Index);
-
-  vector<L1Tau> GetL1Taus(bool bPrintList=false);
-
-  L1Sum GetL1Sum(unsigned int Index);
-
-  vector<L1Sum> GetL1Sums(bool bPrintList=false);
-  
-  GenParticle GetGenParticle(unsigned int Index);
-
-  void SetGenParticleMomsAndDaus(GenParticle &p);
-
-  void SetGenParticleFinalDaughters(GenParticle &p);
-
-  vector<GenParticle> GetGenParticles(bool bPrintList=false);
-  vector<GenParticle> GetGenParticles(int pdgId,
-				      bool isLastCopy=false);
-  
-=======
->>>>>>> 682bac80
   vector<L1TkTauParticle> GetMcMatchedL1TkTaus(vector<L1TkTauParticle> L1TkTaus);
   
   // Variable declaration
