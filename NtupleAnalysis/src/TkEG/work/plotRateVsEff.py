#!/usr/bin/env python
'''
DESCRIPTION:
Script that plots the ROC curvs (Rate Vs Efficiency) 
for all datases in a given multicrab.


USAGE:
./plotRateVsEff.py -m <pseudo_mcrab_directory> [opts]


EXAMPLES:
./plotRateVsEff.py -m multicrab_CaloTkSkim_v92X_20180801T1203
./plotRateVsEff.py -m multicrab_CaloTk_v92X_IsoConeRMax0p3_VtxIso0p5_RelIso0p2_14h29m15s_23Aug2018 -e "SingleE"


LAST USED:
./plotRateVsEff.py -e "SingleE" -m 

'''

#================================================================================================ 
# Imports
#================================================================================================ 
import sys
import math
import copy
import os
import re
import array
from optparse import OptionParser

import ROOT
ROOT.gROOT.SetBatch(True)
from ROOT import *

import HLTausAnalysis.NtupleAnalysis.tools.dataset as dataset
import HLTausAnalysis.NtupleAnalysis.tools.histograms as histograms
import HLTausAnalysis.NtupleAnalysis.tools.counter as counter
import HLTausAnalysis.NtupleAnalysis.tools.tdrstyle as tdrstyle
import HLTausAnalysis.NtupleAnalysis.tools.styles as styles
import HLTausAnalysis.NtupleAnalysis.tools.plots as plots
import HLTausAnalysis.NtupleAnalysis.tools.crosssection as xsect
import HLTausAnalysis.NtupleAnalysis.tools.aux as aux
import HLTausAnalysis.NtupleAnalysis.tools.multicrabConsistencyCheck as consistencyCheck
import HLTausAnalysis.NtupleAnalysis.tools.ShellStyles as ShellStyles

#================================================================================================
# Variable definition
#================================================================================================
ss = ShellStyles.SuccessStyle()
ns = ShellStyles.NormalStyle()
ts = ShellStyles.NoteStyle()
hs = ShellStyles.HighlightAltStyle()
ls = ShellStyles.HighlightStyle()
es = ShellStyles.ErrorStyle()
cs = ShellStyles.CaptionStyle()


#================================================================================================ 
# Function Definition
#================================================================================================ 
def Print(msg, printHeader=False):
    fName = __file__.split("/")[-1]
    if printHeader==True:
        print "=== ", fName
        print "\t", msg
    else:
        print "\t", msg
    return

def Verbose(msg, printHeader=True, verbose=False):
    if not opts.verbose:
        return
    Print(msg, printHeader)
    return


def GetDatasetsFromDir(opts):
    Verbose("Getting datasets")
    
    if (not opts.includeOnlyTasks and not opts.excludeTasks):
        datasets = dataset.getDatasetsFromMulticrabDirs([opts.mcrab],
                                                        dataEra=opts.dataEra,
                                                        searchMode=opts.searchMode, 
                                                        analysisName=opts.analysis,
                                                        optimizationMode=opts.optMode)
    elif (opts.includeOnlyTasks):
        datasets = dataset.getDatasetsFromMulticrabDirs([opts.mcrab],
                                                        dataEra=opts.dataEra,
                                                        searchMode=opts.searchMode,
                                                        analysisName=opts.analysis,
                                                        includeOnlyTasks=opts.includeOnlyTasks,
                                                        optimizationMode=opts.optMode)
    elif (opts.excludeTasks):
        datasets = dataset.getDatasetsFromMulticrabDirs([opts.mcrab],
                                                        dataEra=opts.dataEra,
                                                        searchMode=opts.searchMode,
                                                        analysisName=opts.analysis,
                                                        excludeTasks=opts.excludeTasks,
                                                        optimizationMode=opts.optMode)
    else:
        raise Exception("This should never be reached")
    return datasets
    

def getAlgos():
    '''
    https://root.cern.ch/doc/master/classTAttText.html
    '''
    #return ["TkTaus", "TkTaus (RelIso)", "TkTaus (VtxIso)", "TkTaus (VtxIso-L)", "TkTaus (VtxIso-T)", "TkTaus (RelIso-L)", "TkTaus (RelIso-T)"]
    return ["TkEGs", "TkEGs #font[72]{RelIso}", "TkEGs #font[72]{VtxIso}", "TkEGs #font[72]{VtxIso-L}", "TkEGs #font[72]{VtxIso-T}", "TkEGs #font[72]{RelIso-L}", "TkEGs #font[72]{RelIso-T}"]


def main(opts):
    
    # Apply TDR style
    style = tdrstyle.TDRStyle()
    style.setOptStat(False)
    style.setGridX(opts.gridX)
    style.setGridY(opts.gridY)

    optModes = [""]
    if opts.optMode != None:
        optModes = [opts.optMode]
        
    # For-loop: All opt Mode
    for opt in optModes:
        opts.optMode = opt

        # Setup & configure the dataset manager 
        datasetsMgr = GetDatasetsFromDir(opts)
        datasetsMgr.updateNAllEventsToPUWeighted()
        if 0:
            datasetsMgr.loadLuminosities() # from lumi.json

        # Custom filtering of datasets 
        datasetsToRemove = []
        # For-loop: All dsets to be removed
        for i, d in enumerate(datasetsToRemove, 0):
            msg = "Removing dataset %s" % d
            Print(ShellStyles.WarningLabel() + msg + ShellStyles.NormalStyle(), i==0)
            datasetsMgr.remove(filter(lambda name: d in name, datasetsMgr.getAllDatasetNames()))        

        # Merge histograms (see NtupleAnalysis/python/tools/plots.py) 
        plots.mergeRenameReorderForDataMC(datasetsMgr) 

        # Print dataset information
        datasetsMgr.PrintInfo()
        if opts.verbose:
            datasetsMgr.PrintCrossSections()
 
        # Define signal and background datasets names
        dsets_signal  = []
        dsets_minBias = []
        for d in datasetsMgr.getAllDatasetNames():
            if "SingleNeutrino" in d:
                dsets_minBias.append(d)
            else:
                dsets_signal.append(d)

        # ROC curve ingredients (histograms)
<<<<<<< HEAD
                
        effLists    = [["Eff_SingleTau_TkEG", "Eff_SingleTau_VtxIso", "Eff_SingleTau_RelIso"],
                       ["Eff_DiTau_TkEG", "Eff_DiTau_VtxIso", "Eff_DiTau_RelIso"]]

        rateLists   = [["Rate_SingleTau_TkEG", "Rate_SingleTau_VtxIso", "Rate_SingleTau_RelIso" ],
                       ["Rate_DiTau_TkEG", "Rate_DiTau_VtxIso", "Rate_DiTau_RelIso"]]

        turnOnLists = [["TurnOn25_TkEG", "TurnOn25_VtxIso", "TurnOn25_RelIso"],
                       ["TurnOn50_TkEG", "TurnOn50_VtxIso", "TurnOn50_RelIso"]]
        '''
        effLists    = [["Eff_SingleTau_TkEG", "Eff_SingleTau_RelIso"],
                       ["Eff_DiTau_TkEG",  "Eff_DiTau_RelIso"]]

        rateLists   = [["Rate_SingleTau_TkEG", "Rate_SingleTau_RelIso" ],
                       ["Rate_DiTau_TkEG", "Rate_DiTau_RelIso"]]
=======
        effLists    = [["TkEG_Eff", "RelIso_Eff", "VtxIso_Eff", "VtxIsoLoose_Eff", "VtxIsoTight_Eff", "RelIsoLoose_Eff", "RelIsoTight_Eff"], 
                       ["Eff_DiTau_TkEG", "Eff_DiTau_VtxIso", "Eff_DiTau_RelIso"]]
        
        
        rateLists   = [["TkEG_Rate", "RelIso_Rate", "VtxIso_Rate", "VtxIsoLoose_Rate", "VtxIsoTight_Rate", "RelIsoLoose_Rate", "RelIsoTight_Rate"], 
                       ["Rate_DiTau_TkEG", "Rate_DiTau_VtxIso", "Rate_DiTau_RelIso"]]

        turnOnLists = [["TkEG_TurnOn25", "RelIso_TurnOn25", "VtxIso_TurnOn25"],# "VtxIsoLoose_TurnOn25", "VtxIsoTight_TurnOn25", "RelIsoLoose_TurnOn25", "RelIsoTight_TurnOn25"], 
                       ["TkEG_TurnOn50", "RelIso_TurnOn50", "VtxIso_TurnOn50"]]#, "VtxIsoLoose_TurnOn50", "VtxIsoTight_TurnOn50", "RelIsoLoose_TurnOn50", "RelIsoTight_TurnOn50"]]

        turnOnLists_noNeutrals = [["TkEG_TurnOn25_noNeutrals", "RelIso_TurnOn25_noNeutrals", "VtxIso_TurnOn25_noNeutrals"], 
                                  ["TkEG_TurnOn50_noNeutrals", "RelIso_TurnOn50_noNeutrals", "VtxIso_TurnOn50_noNeutrals"]]

        turnOnLists_withNeutrals = [["TkEG_TurnOn25_withNeutrals", "RelIso_TurnOn25_withNeutrals", "VtxIso_TurnOn25_withNeutrals"], 
                                    ["TkEG_TurnOn50_withNeutrals", "RelIso_TurnOn50_withNeutrals", "VtxIso_TurnOn50_withNeutrals"]]

        turnOnLists_1pr = [["TkEG_TurnOn25_1pr", "RelIso_TurnOn25_1pr", "VtxIso_TurnOn25_1pr"], 
                           ["TkEG_TurnOn50_1pr", "RelIso_TurnOn50_1pr", "VtxIso_TurnOn50_1pr"]]

        turnOnLists_3pr = [["TkEG_TurnOn25_3pr", "RelIso_TurnOn25_3pr", "VtxIso_TurnOn25_3pr"], 
                           ["TkEG_TurnOn50_3pr", "RelIso_TurnOn50_3pr", "VtxIso_TurnOn50_3pr"]]

        turnOnLists_all = [["VtxIso_TurnOn25", "VtxIso_TurnOn25_1pr", "VtxIso_TurnOn25_3pr", "VtxIso_TurnOn25_withNeutrals", "VtxIso_TurnOn25_noNeutrals"],
                           ["VtxIso_TurnOn50", "VtxIso_TurnOn50_1pr", "VtxIso_TurnOn50_3pr", "VtxIso_TurnOn50_withNeutrals", "VtxIso_TurnOn50_noNeutrals"]]
>>>>>>> f864d193

        turnOnLists = [["TurnOn25_TkEG", "TurnOn25_relIso"],
                       ["TurnOn50_TkEG", "TurnOn50_relIso"]]
        '''               


        # For-loop: All background histos (min bias)
        for i, b in enumerate(dsets_minBias, 1):
            bPU = b.split("PU")[1]

            # Create rate plots (SingleTau, DiTau)
            PlotRate(datasetsMgr, rateLists[0], b, bPU)
            PlotRate(datasetsMgr, rateLists[1], b, bPU)
            
            # For-loop: All signal histos
            for j, s in enumerate(dsets_signal, 1):
                sPU = s.split("PU")[1]

                # Create rate plots (SingleTau, DiTau)
                PlotEfficiency(datasetsMgr, effLists[0], s, sPU)
                PlotEfficiency(datasetsMgr, effLists[1], s, sPU)

                if bPU != sPU:
                    continue
                else:
                    PU = sPU

                # For-loop: All triggers (Calo, Calo+Tk, Calo+VtxIso)
                for k in range(0, len(effLists)):
                    eff  = effLists[k]
                    rate = rateLists[k]
                    Verbose("Bkg = %s, Signal = %s" % (b, s), False)
                    PlotRateVsEff(datasetsMgr, eff, rate, s, b, PU)

        # For-loop: All signal histos
        for i, s in enumerate(dsets_signal, 1):
            PU = s.split("PU")[1]
            
            # Create rate plots (SingleTau, DiTau)
            #PlotTurnOns(datasetsMgr, turnOnLists[0], s, PU)
            #PlotTurnOns(datasetsMgr, turnOnLists[1], s, PU)
            PlotTurnOns(datasetsMgr, turnOnLists[0], s, PU, "TurnOns_25GeV_%s_Inclusive" % (s) )
            PlotTurnOns(datasetsMgr, turnOnLists[1], s, PU, "TurnOns_50GeV_%s_Inclusive" % (s) )
            PlotTurnOns(datasetsMgr, turnOnLists_noNeutrals[0], s, PU, "TurnOns_25GeV_%s_noNeutrals" % (s) )
            PlotTurnOns(datasetsMgr, turnOnLists_noNeutrals[1], s, PU, "TurnOns_50GeV_%s_noNeutrals" % (s) )
            PlotTurnOns(datasetsMgr, turnOnLists_withNeutrals[0], s, PU, "TurnOns_25GeV_%s_withNeutrals" % (s) )
            PlotTurnOns(datasetsMgr, turnOnLists_withNeutrals[1], s, PU, "TurnOns_50GeV_%s_withNeutrals" % (s) )
            PlotTurnOns(datasetsMgr, turnOnLists_1pr[0], s, PU, "TurnOns_25GeV_%s_1pr" % (s) )
            PlotTurnOns(datasetsMgr, turnOnLists_1pr[1], s, PU, "TurnOns_50GeV_%s_1pr" % (s) )
            PlotTurnOns(datasetsMgr, turnOnLists_3pr[0], s, PU, "TurnOns_25GeV_%s_3pr" % (s) )
            PlotTurnOns(datasetsMgr, turnOnLists_3pr[1], s, PU, "TurnOns_50GeV_%s_3pr" % (s) )
            PlotTurnOns(datasetsMgr, turnOnLists_all[0], s, PU, "TurnOns_25GeV_%s_all" % (s) )
            PlotTurnOns(datasetsMgr, turnOnLists_all[1], s, PU, "TurnOns_50GeV_%s_all" % (s) )
        print

    Print("All plots saved under directory %s" % (ShellStyles.NoteStyle() + aux.convertToURL(opts.saveDir, opts.url) + ShellStyles.NormalStyle()), True)
    return


def PlotRate(datasetsMgr, histoList, bkg, PU):

    # Get Histogram name and its kwargs
    taus     = "SingleTau"
    saveName = "Rate_%s_PU%s" % (taus, PU)
    kwargs   = GetHistoKwargs(saveName, opts)
    hList    = []
    legDict  = {}
<<<<<<< HEAD
    algos    = ["TkEG", "TkEG (VtxIso)", "TkEG (RelIso)"]
    #algos    = ["TkEG", "TkEG (RelIso)"]
=======
    algos    = getAlgos()
>>>>>>> f864d193
    
    # For-loop: All tau algorithms
    for i, hName in enumerate(histoList, 0):
        algo = hName.split("_")[0]
        
        #if algo == "DiTau":
        #    taus = "DiTau"
        #    algo = hName.split("_")[-1]
        if "ditau" in hName.lower():
            return
        #algo = hName.split("_")[-1]
        #tau  = hName.split("_")[1]
        #if  tau == "DiTau":
        #    taus = "DiTau"
        #    algo = hName.split("_")[-1]
        
        aux.PrintFlushed("Plotting rate (%s-%s)" % (algo, taus), False)
        h = datasetsMgr.getDataset(bkg).getDatasetRootHisto(hName).getHistogram()
        h.SetName(hName)
        legDict[hName] = algos[i] #algo
        hList.append(h)
        
    # Create the rate histograms
    p = plots.ComparisonManyPlot(hList[0], hList[1:], saveFormats=[])

    # Set legend labels
    for i, h in enumerate(p.histoMgr.getHistos(), 0):
        hName = h.getName()
<<<<<<< HEAD
        algo  = h.getName().split("_")[-1]
=======
        algo  = h.getName().split("_")[0]
>>>>>>> f864d193
        p.histoMgr.forHisto(hName, styles.getTauAlgoStyle(algo))
        p.histoMgr.setHistoDrawStyle(hName, "HIST")
        p.histoMgr.setHistoLegendStyle(hName, "L")
        

    # Set legend labels
    p.histoMgr.setHistoLegendLabelMany(legDict)

    # Draw and save the plot
    saveName = "Rate_%s_PU%s" % (taus, PU)
    plots.drawPlot(p, saveName, **kwargs)

    # Add additional canvas text
    histograms.addPileupText("PU=%s" % (PU) )
    histograms.addText(0.70, 0.88, taus, 17)
    #histograms.addText(0.75, 0.88, taus, 17)
    #histograms.addText(0.60, 0.78, plots._legendLabels[bkg], 17)

    # Save the plots in custom list of saveFormats
    aux.SavePlot(p, opts.saveDir, saveName, opts.saveFormats, True)
    #print
    return

def PlotEfficiency(datasetsMgr, histoList, signal, PU):

    # Get Histogram name and its kwargs
    taus     = "SingleTau"
    saveName = "Efficiency_%s_%s" % (taus, signal)
    kwargs   = GetHistoKwargs(saveName, opts)
    hList    = []
    legDict  = {}
<<<<<<< HEAD
    algos    = ["TkEG", "TkEG (VtxIso)", "TkEG (RelIso)"]                                                                                                               
    #algos    = ["TkEG", "TkEG (RelIso)"]
=======
    algos    = getAlgos()
>>>>>>> f864d193

    # For-loop: All tau algorithms
    count = -1
    for i, hName in enumerate(histoList, 0):
        algo = hName.split("_")[0]
        if "ditau" in hName.lower():
            return
        #if algo == "DiTau":
        #    if "TT_" in signal or "GluGlu" in signal:
        #        pass
        #    else:
        #        return
        #    taus = "DiTau"
        #    algo = hName.split("_")[-1]
        count+=1  
        aux.PrintFlushed("Plotting efficiency (%s-%s-%s)" % (algo, taus, signal), False) #count==0)
        h = datasetsMgr.getDataset(signal).getDatasetRootHisto(hName).getHistogram()
        h.SetName(hName)
        legDict[hName] = algos[i] #algo
        hList.append(h)

    # Create the rate histograms
    p = plots.ComparisonManyPlot(hList[0], hList[1:], saveFormats=[])

    # Set legend labels
    for h in p.histoMgr.getHistos():
        hName = h.getName()
        algo  = h.getName().split("_")[0]
        p.histoMgr.forHisto(hName, styles.getTauAlgoStyle(algo))
        p.histoMgr.setHistoDrawStyle(hName, "HIST")
        p.histoMgr.setHistoLegendStyle(hName, "L")
    
    # Set legend labels
    p.histoMgr.setHistoLegendLabelMany(legDict)

    # Draw and save the plot
    saveName = "Efficiency_%s_%s" % (taus, signal)
    plots.drawPlot(p, saveName, **kwargs)

    # Add additional canvas text
    histograms.addPileupText("PU=%s" % (PU) )
    # histograms.addText(0.75, 0.88, taus, 17)
    histograms.addText(0.66, 0.86, plots._legendLabels[signal], 17)

    # Save the plots in custom list of saveFormats
    aux.SavePlot(p, opts.saveDir, saveName, opts.saveFormats, True)
    #print
    return


def PlotTurnOns(datasetsMgr, histoList, signal, PU, saveName=None):

    # Get Histogram name and its kwargs
    myRegex   = "(?:TurnOn)(.*)"
    m         = re.search(myRegex, histoList[0])
<<<<<<< HEAD
    threshold = m.group(1).split("_")[0]
    saveName  = "TurnOns_%sGeV_%s" % (threshold, signal)
    kwargs    = GetHistoKwargs(saveName, opts)
    hList     = []
    legDict   = {}
    algos     = ["TkEG", "TkEG (VtxIso)", "TkEG (RelIso)"]
    #algos     = ["TkEG", "TkEG (RelIso)"]
=======
    threshold = m.group(1)#.split("_")[0]
    if saveName==None:
        saveName  = "TurnOns_%sGeV_%s" % (threshold, signal)
    kwargs    = GetHistoKwargs(saveName, opts)
    hList     = []
    legDict   = {}
    algos     = getAlgos()

    if "_all"  in saveName:
        algos = ["Inclusive", "1-prong", "3-prong", "#geq 1 #pi^{0}'s", "0 #pi^{0}'s"]
>>>>>>> f864d193

    # For-loop: All tau algorithms
    for l, hName in enumerate(histoList, 0):
        
        algo = hName.split("_")[0]
        aux.PrintFlushed("Turn-on for \"%s\" algorithm (%s)" % (algo, signal), False) #l==0)
        h = datasetsMgr.getDataset(signal).getDatasetRootHisto(hName).getHistogram()
        h.SetName(hName)
        legDict[hName] = algos[l] #algo
        hList.append(h)

    # Create the rate histograms
    p = plots.ComparisonManyPlot(hList[0], hList[1:], saveFormats=[])

    # Set legend labels
    for i, h in enumerate(p.histoMgr.getHistos(), 0):
        hName = h.getName()
        algo  = h.getName().split("_")[0]
        if algo == "DiTau":
            algo = hName.split("_")[-1]
        if "_all" in saveName:
            p.histoMgr.forHisto(hName, styles.getCaloStyle(i))
        else:
            p.histoMgr.forHisto(hName, styles.getTauAlgoStyle(algo))
        p.histoMgr.setHistoDrawStyle(hName, "AP")
        p.histoMgr.setHistoLegendStyle(hName, "P")

    # Set legend labels
    p.histoMgr.setHistoLegendLabelMany(legDict)

    # Draw and save the plot
    plots.drawPlot(p, saveName, **kwargs)

    # Add additional canvas text
    histograms.addPileupText("PU=%s" % (PU) )
    # histograms.addText(0.75, 0.88, taus, 17)
    histograms.addText(0.22, 0.86, plots._legendLabels[signal], 17)

    # Save the plots in custom list of saveFormats
    aux.SavePlot(p, opts.saveDir, saveName, opts.saveFormats, True)
    #print
    return

def PlotRateVsEff(datasetsMgr, effHistoList, rateHistoList, signal, bkg, PU):

    # Definitions
    tgraphs = []
    legDict = {}
    aux.PrintFlushed("Plotting ROC (%s-%s)" % (bkg, signal), False) #count==0)

    # Get Histogram name and its kwargs
    if "ditau" in effHistoList[0].lower():
        return
        #if "TT_" in signal or "GluGlu" in signal:
        #    pass
        #else:
        #    return
        #saveName = "RateVsEff_DiTau_%s_PU%s" % (signal.split("_")[0], PU)
    else:
        saveName = "RateVsEff_SingleTau_%s_PU%s" % (signal.split("_")[0], PU)
    kwargs_  = GetHistoKwargs(saveName, opts)

    for i in range (0, len(effHistoList)):
        if (i==0):
            g1 = convert2RateVsEffTGraph(datasetsMgr, effHistoList[i], rateHistoList[i], signal, bkg)
            g1.SetName("TkEG")
        elif (i==1):
            g2 = convert2RateVsEffTGraph(datasetsMgr, effHistoList[i], rateHistoList[i], signal, bkg)
            g2.SetName("VtxIso")
        elif (i==2):
            g3 = convert2RateVsEffTGraph(datasetsMgr, effHistoList[i], rateHistoList[i], signal, bkg)
            g3.SetName("RelIso")
<<<<<<< HEAD
            

    # Create the Rate Vs Efficiency TGraphs
    p = plots.ComparisonManyPlot(g1, [g2, g3], saveFormats=[])
    algos = ["TkEG", "TkEG (VtxIso)", "TkEG (RelIso)"]
    #algos = ["TkEG", "TkEG (RelIso)"]
=======
        elif (i==3):
            g4 = convert2RateVsEffTGraph(datasetsMgr, effHistoList[i], rateHistoList[i], signal, bkg)
            g4.SetName("VtxIsoLoose")
        elif (i==4):
            g5 = convert2RateVsEffTGraph(datasetsMgr, effHistoList[i], rateHistoList[i], signal, bkg)
            g5.SetName("VtxIsoTight")
        elif (i==5):
            g6 = convert2RateVsEffTGraph(datasetsMgr, effHistoList[i], rateHistoList[i], signal, bkg)
            g6.SetName("RelIsoLoose")
        elif (i==6):
            g7 = convert2RateVsEffTGraph(datasetsMgr, effHistoList[i], rateHistoList[i], signal, bkg)
            g7.SetName("RelIsoTight")


    # Create the Rate Vs Efficiency TGraphs
    p = plots.ComparisonManyPlot(g1, [g2, g3, g4, g5, g6, g7], saveFormats=[])
    algos = getAlgos()
>>>>>>> f864d193

    # Set individual styles
    for index, h in enumerate(p.histoMgr.getHistos()):
        hName = h.getName()
        legDict[hName] = algos[index] #styles.getCaloLegend(index)
        p.histoMgr.forHisto(hName, styles.getTauAlgoStyle(hName))
        p.histoMgr.setHistoDrawStyle(h.getName(), "LX") # "X" = Do not draw error bars
        p.histoMgr.setHistoLegendStyle(h.getName(), "LP")

    # Set legend labels
    p.histoMgr.setHistoLegendLabelMany(legDict)

    # Draw and save the plot
    plots.drawPlot(p, saveName, **kwargs_) #the "**" unpacks the kwargs_ dictionary

    # Draw Error bands
<<<<<<< HEAD
    #for i, g in enumerate([g0, g1, g2, g3, g4]):
    for i, g in enumerate([g1, g2, g3]):
        shapes, min, max = DrawErrorBand(g) 
        for shape in shapes:
            shape.SetFillColor( p.histoMgr.getHistos()[i].getRootHisto().GetFillColor())
            shape.SetFillStyle(3002)
            shape.Draw("f same")
        ROOT.gPad.RedrawAxis()
=======
    if opts.errorBands:
        for i, g in enumerate([g1, g2, g3]):
            shapes, min, max = DrawErrorBand(g) 
            for shape in shapes:
                shape.SetFillColor( p.histoMgr.getHistos()[i].getRootHisto().GetFillColor())
                shape.SetFillStyle(3002)
                shape.Draw("f same")
            ROOT.gPad.RedrawAxis()
>>>>>>> f864d193

    histograms.addPileupText("PU=%s" % (PU) )
    histograms.addText(0.55, 0.48, plots._legendLabels[signal], 17)

    # Save the plots in custom list of saveFormats
    aux.SavePlot(p, opts.saveDir, saveName, opts.saveFormats, True)
    return

def convert2RateVsEffTGraph(datasetsMgr, effHistoName, rateHistoName, signal, bkg):

    hEff  = datasetsMgr.getDataset(signal).getDatasetRootHisto(effHistoName).getHistogram()
    hRate = datasetsMgr.getDataset(bkg).getDatasetRootHisto(rateHistoName).getHistogram()
    
    # Sanity Checks
    if (hEff.GetXaxis().GetBinWidth(0) != hRate.GetXaxis().GetBinWidth(0)):
        Print("Efficiency histogram '%s' and rate histogram '%s' have different binning." % (effHistoName,rateHistoName), True)
        sys.exit()
    if (hEff.GetNbinsX() != hRate.GetNbinsX()):
        Print("Efficiency histogram '%s' and rate histogram %s have different number of bins." % (effHistoName,rateHistoName), True)
        sys.exit()
    
    # Lists for values                                                                                                                                         
    x     = []
    y     = []
    xerrl = []
    xerrh = []
    yerrl = []
    yerrh = []
    
    nBinsX = hEff.GetNbinsX()
    nBins  = nBinsX

    for i in range (0, nBinsX):
        # Get values
        xVal  = hEff.GetBinContent(i)
        xLow  = hEff.GetBinError(i)
        xHigh = xLow
        yVal  = hRate.GetBinContent(i)
        yLow  = hRate.GetBinError(i)
        yHigh = yLow            

        # Force error bars to not be above (belo) 1.0 (0.0)
        if 0:
            if abs(yVal + yHigh) > 1.0:
                yHigh = 1.0-yVal
            if yVal - yLow < 0.0:
                yLow = yVal
        
        # WARNING! Ugly trick so that zero points are not visible on canvas
        if 1:
            if xVal == 0.0:
                nBins=nBins-1
                continue

        # Store values
        x.append(xVal)
        xerrl.append(xLow)
        xerrh.append(xHigh)
        y.append(yVal)
        yerrl.append(yLow)
        yerrh.append(yHigh)
        
    # Create the TGraph with asymmetric errors
    tgraph = ROOT.TGraphAsymmErrors(nBins,
                                    array.array("d",x),
                                    array.array("d",y),
                                    array.array("d",xerrl),
                                    array.array("d",xerrh),
                                    array.array("d",yerrl),
                                    array.array("d",yerrh))
    
    tgraph.GetXaxis().SetLimits(0.0, 1.0)
    # Construct info table (debugging)
    table  = []
    align  = "{0:>6} {1:^10} {2:>10} {3:>10} {4:>10} {5:^3} {6:<10}"
    header = align.format("#", "xLow", "Efficiency", "xUp", "Rate", "+/-", "Error") #Purity = 1-EWK/Data
    hLine  = "="*70
    table.append("")
    table.append(hLine)
    table.append("{0:^70}".format(effHistoName))
    table.append(header)
    table.append(hLine)
    
    # For-loop: All values x-y and their errors
    for i, xV in enumerate(x, 0):
        row = align.format(i+1, "%.4f" % xerrl[i], "%.4f" %  x[i], "%.4f" %  xerrh[i], "%.5f" %  y[i], "+/-", "%.5f" %  yerrh[i])
        table.append(row)
    table.append(hLine)

    if 0:#printValues: #iro
        for i, line in enumerate(table, 1):
            Print(line, False) #i==1)        
    return tgraph

def DrawErrorBand(graph):
    isErrorBand = graph.GetErrorXhigh(0) != -1 and graph.GetErrorXlow(0) != -1
    npoints     = graph.GetN()
 
    if not isErrorBand:
        graph.Draw("l same")
        return
 
    # Declare individual TGraph objects used in drawing error band
    central, min, max = ROOT.TGraph(), ROOT.TGraph(), ROOT.TGraph()
    shapes = []
    for i in range((npoints-1)*4):
        shapes.append(ROOT.TGraph())
 
    # Set ownership of TGraph objects
    ROOT.SetOwnership(central, False)
    ROOT.SetOwnership(    min, False)
    ROOT.SetOwnership(    max, False)
    for shape in shapes:
        ROOT.SetOwnership(shape, False)
 
    # Get data points from TGraphAsymmErrors
    x, y, xmin, xmax = [], [], [], []
    for i in range(npoints):
        tmpX, tmpY = ROOT.Double(0), ROOT.Double(0)
        graph.GetPoint(i, tmpX, tmpY)
        x.append(tmpX)
        y.append(tmpY)
        xmin.append(tmpX - graph.GetErrorXlow(i))
        xmax.append(tmpX + graph.GetErrorXhigh(i))

    # Fill central, min and max graphs
    for i in range(npoints):
        # central.SetPoint(i, x[i], y[i])
        min.SetPoint(i, xmin[i], y[i])
        max.SetPoint(i, xmax[i], y[i])
 
    # Fill shapes which will be shaded to create the error band
    for i in range(npoints-1):
        for version in range(4):
            shapes[i+(npoints-1)*version].SetPoint((version+0)%4, xmax[i],   y[i])
            shapes[i+(npoints-1)*version].SetPoint((version+1)%4, xmax[i+1], y[i+1])
            shapes[i+(npoints-1)*version].SetPoint((version+2)%4, xmin[i+1], y[i+1])
            shapes[i+(npoints-1)*version].SetPoint((version+3)%4, xmin[i],   y[i])
 
    # Set attributes to those of input graph
    min.SetLineStyle(graph.GetLineStyle())
    max.SetLineStyle(graph.GetLineStyle())
    return shapes, min, max 

def GetHistoKwargs(h, opts):
    _mvLeg1 = {"dx": -0.20, "dy": -0.45, "dh": -0.02}
    _mvLeg2 = {"dx": -0.10, "dy": -0.07, "dh": -0.00}
    _mvLeg3 = {"dx": -0.15, "dy": -0.45, "dh": -0.02}
    _mvLeg4 = {"dx": -0.52, "dy": -0.07, "dh": -0.05}
    logY    = True
    yMin    = 0.0
    if logY:
        yMin = 1
        yMaxF = 10
    else:
        yMaxF = 1.2
        
    _kwargs = {
        "xlabel"           : "Efficiency",
        "ylabel"           : "Rate (kHz)", #"Rate (kHz) / %.0f GeV",
        "addMCUncertainty" : False, 
        "addLuminosityText": False,
        "addCmsText"       : True,
        "cmsExtraText"     : "Phase-2 Simulation",
        "cmsTextPosition"  : "outframe",
        "opts"             : {"xmin": 0.0, "xmax": 1.0, "ymin": yMin, "ymax":15000, "ymaxfactor": yMaxF},
        "opts2"            : {"ymin": 0.59, "ymax": 1.41},
        "log"              : logY,
        "moveLegend"       : _mvLeg1,
        "xtitlesize"       : 0.1,#xlabelSize,
        "ytitlesize"       : 0.1,#ylabelSize,
        "cutBoxY"           : {"cutValue": 50, "fillColor": 16, "box": False, "line": True, "cutGreaterThan"   : False}
        }

    if "_RateVsEff_" in h:
        if "ditau" in h.lower():
            _kwargs["opts"]   = {"xmin": 0.0, "xmax": 1.0, "ymin": yMin, "ymax":5000, "ymaxfactor": yMaxF}
            _kwargs["moveLegend"] = _mvLeg1
        return _kwargs
    elif "Rate_" in h:
        _kwargs["xlabel"]     = "E_{T} (GeV)"
        _kwargs["ylabel"]     = "Rate (kHz)"# / %.0f GeV"
        #_kwargs["opts"]       = {"xmin": 0.0, "xmax": 300.0, "ymin": yMin, "ymax":1e5, "ymaxfactor": yMaxF}
        _kwargs["opts"]       = {"xmin": 0.0, "xmax": 200.0, "ymin": 1, "ymax":5e4, "ymaxfactor": yMaxF}
        _kwargs["moveLegend"] = _mvLeg2
        _kwargs["cutBoxY"]    = {"cutValue": 50, "fillColor": 16, "box": False, "line": True, "cutGreaterThan": False}
    elif "Efficiency_" in h:
        units = "GeV"
        _kwargs["xlabel"]     = "E_{T} (%s)" % (units)
        _kwargs["ylabel"]     = "Efficiency / %0.0f " + units
        _kwargs["log"]        = False
        #_kwargs["opts"]       = {"xmin": 0.0, "xmax": 300.0, "ymin": 0.0, "ymax": 1.0, "ymaxfactor": yMaxF}
        _kwargs["opts"]       = {"xmin": 0.0, "xmax": 200.0, "ymin": 0.0, "ymax": 1.0, "ymaxfactor": yMaxF}
        _kwargs["moveLegend"] = _mvLeg3
        _kwargs["cutBoxY"]    = {"cutValue": 50, "fillColor": 16, "box": False, "line": False, "cutGreaterThan": False}
        _kwargs["cutBoxX"]    = {"cutValue": 10, "fillColor": 16, "box": True, "line": True, "cutGreaterThan": False}
    elif "TurnOn" in h:
        _units = "GeV"
        _kwargs["xlabel"]     = "#tau_{h} E_{T}^{vis} (%s)" % (_units)
        _kwargs["ylabel"]     = "Efficiency / %0.0f " + _units
        _kwargs["log"]        = False
        _kwargs["rebinX"]     = 1 # do NOT change
        _kwargs["opts"]       = {"xmin": 0.0, "xmax": 200.0, "ymin": 0.0, "ymax": 1.15, "ymaxfactor": yMaxF}
        _kwargs["cutBoxY"]    = {"cutValue": 1.0, "fillColor": 16, "box": False, "line": False, "cutGreaterThan": False}
        _kwargs["moveLegend"] = _mvLeg4
        if "50" in h:
            _kwargs["cutBox"] = {"cutValue": 50.0, "fillColor": 16, "box": False, "line": False, "cutGreaterThan": False}
        if "25" in h:
            _kwargs["cutBox"] = {"cutValue": 25.0, "fillColor": 16, "box": False, "line": False, "cutGreaterThan": False}

    else:
        pass

    return _kwargs

def getHistos(datasetsMgr, histoName):

    h1 = datasetsMgr.getDataset("Data").getDatasetRootHisto(histoName)
    h1.setName("Data")

    h2 = datasetsMgr.getDataset("EWK").getDatasetRootHisto(histoName)
    h2.setName("EWK")
    return [h1, h2]

#================================================================================================ 
# Main
#================================================================================================ 
if __name__ == "__main__":
    '''
    https://docs.python.org/3/library/argparse.html
 
    name or flags...: Either a name or a list of option strings, e.g. foo or -f, --foo.
    action..........: The basic type of action to be taken when this argument is encountered at the command line.
    nargs...........: The number of command-line arguments that should be consumed.
    const...........: A constant value required by some action and nargs selections.
    default.........: The value produced if the argument is absent from the command line.
    type............: The type to which the command-line argument should be converted.
    choices.........: A container of the allowable values for the argument.
    required........: Whether or not the command-line option may be omitted (optionals only).
    help............: A brief description of what the argument does.
    metavar.........: A name for the argument in usage messages.
    dest............: The name of the attribute to be added to the object returned by parse_args().
    '''
    
    # Default Settings
    ANALYSIS     = "HLTausAnalysis"
    BATCHMODE    = True
    DATAERA      = "TDR2019" #"ID2017" #"TDR2019"
    FOLDER       = ""
    EBANDS       = False
    GRIDX        = True
    GRIDY        = True
    OPTMODE      = None
    PRECISION    = 3
    RATIO        = False
    SAVEDIR      = None
    SAVEFORMATS = [".pdf"] #[".C", ".png", ".pdf"]
    SEARCHMODE   = None
    URL          = False
    VERBOSE      = False

    # Define the available script options
    parser = OptionParser(usage="Usage: %prog [options]")

    parser.add_option("-m", "--mcrab", dest="mcrab", action="store", 
                      help="Path to the multicrab directory for input")

    parser.add_option("-o", "--optMode", dest="optMode", type="string", default=OPTMODE, 
                      help="The optimization mode when analysis variation is enabled  [default: %s]" % OPTMODE)

    parser.add_option("-b", "--batchMode", dest="batchMode", action="store_false", default=BATCHMODE, 
                      help="Enables batch mode (canvas creation does NOT generate a window) [default: %s]" % BATCHMODE)

    parser.add_option("--analysis", dest="analysis", type="string", default=ANALYSIS,
                      help="Override default analysis name [default: %s]" % ANALYSIS)

    parser.add_option("--searchMode", dest="searchMode", type="string", default=SEARCHMODE,
                      help="Override default searchMode [default: %s]" % SEARCHMODE)

    parser.add_option("--dataEra", dest="dataEra", type="string", default=DATAERA, 
                      help="Override default dataEra [default: %s]" % DATAERA)

    parser.add_option("--errorBands", dest="errorBands", action="store_true", default=EBANDS, 
                      help="Enable error bands for ROC curves [default: %s]" % EBANDS)

    parser.add_option("--gridX", dest="gridX", action="store_true", default=GRIDX, 
                      help="Enable the x-axis grid lines [default: %s]" % GRIDX)

    parser.add_option("--gridY", dest="gridY", action="store_true", default=GRIDY, 
                      help="Enable the y-axis grid lines [default: %s]" % GRIDY)

    parser.add_option("--saveDir", dest="saveDir", type="string", default=SAVEDIR,
                      help="Directory where all pltos will be saved [default: %s]" % SAVEDIR)

    parser.add_option("--url", dest="url", action="store_true", default=URL, 
                      help="Don't print the actual save path the histogram is saved, but print the URL instead [default: %s]" % URL)

    parser.add_option("--formats", dest="formats", default = None,
                      help="Formats in which all plots will be saved in. Provide as list of comma-separated (NO SPACE!) formats. [default: None]")
    
    parser.add_option("-v", "--verbose", dest="verbose", action="store_true", default=VERBOSE, 
                      help="Enables verbose mode (for debugging purposes) [default: %s]" % VERBOSE)

    parser.add_option("-i", "--includeOnlyTasks", dest="includeOnlyTasks", action="store", 
                      help="List of datasets in mcrab to include")

    parser.add_option("-e", "--excludeTasks", dest="excludeTasks", action="store", 
                      help="List of datasets in mcrab to exclude")

    parser.add_option("--folder", dest="folder", type="string", default = FOLDER,
                      help="ROOT file folder under which all histograms to be plotted are located [default: %s]" % (FOLDER) )

    parser.add_option("--ratio", dest="ratio", action="store_true", default = RATIO,
                      help="Draw ratio canvas for Data/MC curves? [default: %s]" % (RATIO) )

    (opts, parseArgs) = parser.parse_args()

    # Require at least two arguments (script-name, path to multicrab)
    if len(sys.argv) < 2:
        parser.print_help()
        sys.exit(1)

    if opts.mcrab == None:
        Print("Not enough arguments passed to script execution. Printing docstring & EXIT.")
        parser.print_help()
        #print __doc__
        sys.exit(1)

    # Determine path for saving plots
    if opts.saveDir == None:
        opts.saveDir = aux.getSaveDirPath(opts.mcrab, prefix="hltaus/TkEG/", postfix="ROC")
    else:
        print "opts.saveDir = ", opts.saveDir

    # Overwrite default save formats?
    if opts.formats != None:
        opts.saveFormats = opts.formats.split(",")
    else:
        opts.saveFormats = SAVEFORMATS

    # Sanity check
    allowedFolders = [""]

    if opts.folder not in allowedFolders:
        Print("Invalid folder \"%s\"! Please select one of the following:" % (opts.folder), True)
        for m in allowedFolders:
            Print(m, False)
        sys.exit()
    
    # Call the main function
    main(opts)

    if not opts.batchMode:
        raw_input("=== plotRateVsEff.py: Press any key to quit ROOT ...")<|MERGE_RESOLUTION|>--- conflicted
+++ resolved
@@ -160,23 +160,6 @@
                 dsets_signal.append(d)
 
         # ROC curve ingredients (histograms)
-<<<<<<< HEAD
-                
-        effLists    = [["Eff_SingleTau_TkEG", "Eff_SingleTau_VtxIso", "Eff_SingleTau_RelIso"],
-                       ["Eff_DiTau_TkEG", "Eff_DiTau_VtxIso", "Eff_DiTau_RelIso"]]
-
-        rateLists   = [["Rate_SingleTau_TkEG", "Rate_SingleTau_VtxIso", "Rate_SingleTau_RelIso" ],
-                       ["Rate_DiTau_TkEG", "Rate_DiTau_VtxIso", "Rate_DiTau_RelIso"]]
-
-        turnOnLists = [["TurnOn25_TkEG", "TurnOn25_VtxIso", "TurnOn25_RelIso"],
-                       ["TurnOn50_TkEG", "TurnOn50_VtxIso", "TurnOn50_RelIso"]]
-        '''
-        effLists    = [["Eff_SingleTau_TkEG", "Eff_SingleTau_RelIso"],
-                       ["Eff_DiTau_TkEG",  "Eff_DiTau_RelIso"]]
-
-        rateLists   = [["Rate_SingleTau_TkEG", "Rate_SingleTau_RelIso" ],
-                       ["Rate_DiTau_TkEG", "Rate_DiTau_RelIso"]]
-=======
         effLists    = [["TkEG_Eff", "RelIso_Eff", "VtxIso_Eff", "VtxIsoLoose_Eff", "VtxIsoTight_Eff", "RelIsoLoose_Eff", "RelIsoTight_Eff"], 
                        ["Eff_DiTau_TkEG", "Eff_DiTau_VtxIso", "Eff_DiTau_RelIso"]]
         
@@ -201,11 +184,7 @@
 
         turnOnLists_all = [["VtxIso_TurnOn25", "VtxIso_TurnOn25_1pr", "VtxIso_TurnOn25_3pr", "VtxIso_TurnOn25_withNeutrals", "VtxIso_TurnOn25_noNeutrals"],
                            ["VtxIso_TurnOn50", "VtxIso_TurnOn50_1pr", "VtxIso_TurnOn50_3pr", "VtxIso_TurnOn50_withNeutrals", "VtxIso_TurnOn50_noNeutrals"]]
->>>>>>> f864d193
-
-        turnOnLists = [["TurnOn25_TkEG", "TurnOn25_relIso"],
-                       ["TurnOn50_TkEG", "TurnOn50_relIso"]]
-        '''               
+
 
 
         # For-loop: All background histos (min bias)
@@ -269,12 +248,7 @@
     kwargs   = GetHistoKwargs(saveName, opts)
     hList    = []
     legDict  = {}
-<<<<<<< HEAD
-    algos    = ["TkEG", "TkEG (VtxIso)", "TkEG (RelIso)"]
-    #algos    = ["TkEG", "TkEG (RelIso)"]
-=======
     algos    = getAlgos()
->>>>>>> f864d193
     
     # For-loop: All tau algorithms
     for i, hName in enumerate(histoList, 0):
@@ -303,11 +277,7 @@
     # Set legend labels
     for i, h in enumerate(p.histoMgr.getHistos(), 0):
         hName = h.getName()
-<<<<<<< HEAD
-        algo  = h.getName().split("_")[-1]
-=======
         algo  = h.getName().split("_")[0]
->>>>>>> f864d193
         p.histoMgr.forHisto(hName, styles.getTauAlgoStyle(algo))
         p.histoMgr.setHistoDrawStyle(hName, "HIST")
         p.histoMgr.setHistoLegendStyle(hName, "L")
@@ -339,12 +309,7 @@
     kwargs   = GetHistoKwargs(saveName, opts)
     hList    = []
     legDict  = {}
-<<<<<<< HEAD
-    algos    = ["TkEG", "TkEG (VtxIso)", "TkEG (RelIso)"]                                                                                                               
-    #algos    = ["TkEG", "TkEG (RelIso)"]
-=======
     algos    = getAlgos()
->>>>>>> f864d193
 
     # For-loop: All tau algorithms
     count = -1
@@ -400,15 +365,6 @@
     # Get Histogram name and its kwargs
     myRegex   = "(?:TurnOn)(.*)"
     m         = re.search(myRegex, histoList[0])
-<<<<<<< HEAD
-    threshold = m.group(1).split("_")[0]
-    saveName  = "TurnOns_%sGeV_%s" % (threshold, signal)
-    kwargs    = GetHistoKwargs(saveName, opts)
-    hList     = []
-    legDict   = {}
-    algos     = ["TkEG", "TkEG (VtxIso)", "TkEG (RelIso)"]
-    #algos     = ["TkEG", "TkEG (RelIso)"]
-=======
     threshold = m.group(1)#.split("_")[0]
     if saveName==None:
         saveName  = "TurnOns_%sGeV_%s" % (threshold, signal)
@@ -419,7 +375,6 @@
 
     if "_all"  in saveName:
         algos = ["Inclusive", "1-prong", "3-prong", "#geq 1 #pi^{0}'s", "0 #pi^{0}'s"]
->>>>>>> f864d193
 
     # For-loop: All tau algorithms
     for l, hName in enumerate(histoList, 0):
@@ -492,14 +447,6 @@
         elif (i==2):
             g3 = convert2RateVsEffTGraph(datasetsMgr, effHistoList[i], rateHistoList[i], signal, bkg)
             g3.SetName("RelIso")
-<<<<<<< HEAD
-            
-
-    # Create the Rate Vs Efficiency TGraphs
-    p = plots.ComparisonManyPlot(g1, [g2, g3], saveFormats=[])
-    algos = ["TkEG", "TkEG (VtxIso)", "TkEG (RelIso)"]
-    #algos = ["TkEG", "TkEG (RelIso)"]
-=======
         elif (i==3):
             g4 = convert2RateVsEffTGraph(datasetsMgr, effHistoList[i], rateHistoList[i], signal, bkg)
             g4.SetName("VtxIsoLoose")
@@ -517,7 +464,6 @@
     # Create the Rate Vs Efficiency TGraphs
     p = plots.ComparisonManyPlot(g1, [g2, g3, g4, g5, g6, g7], saveFormats=[])
     algos = getAlgos()
->>>>>>> f864d193
 
     # Set individual styles
     for index, h in enumerate(p.histoMgr.getHistos()):
@@ -534,16 +480,6 @@
     plots.drawPlot(p, saveName, **kwargs_) #the "**" unpacks the kwargs_ dictionary
 
     # Draw Error bands
-<<<<<<< HEAD
-    #for i, g in enumerate([g0, g1, g2, g3, g4]):
-    for i, g in enumerate([g1, g2, g3]):
-        shapes, min, max = DrawErrorBand(g) 
-        for shape in shapes:
-            shape.SetFillColor( p.histoMgr.getHistos()[i].getRootHisto().GetFillColor())
-            shape.SetFillStyle(3002)
-            shape.Draw("f same")
-        ROOT.gPad.RedrawAxis()
-=======
     if opts.errorBands:
         for i, g in enumerate([g1, g2, g3]):
             shapes, min, max = DrawErrorBand(g) 
@@ -552,7 +488,6 @@
                 shape.SetFillStyle(3002)
                 shape.Draw("f same")
             ROOT.gPad.RedrawAxis()
->>>>>>> f864d193
 
     histograms.addPileupText("PU=%s" % (PU) )
     histograms.addText(0.55, 0.48, plots._legendLabels[signal], 17)
