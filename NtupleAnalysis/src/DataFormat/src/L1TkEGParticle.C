#ifndef L1TkEGParticle_cxx
#define L1TkEGParticle_cxx

// User
#include "../../Auxiliary/interface/constants.h"
#include "../interface/L1TkEGParticle.h"

//****************************************************************************
L1TkEGParticle::L1TkEGParticle()
//****************************************************************************
{

  InitVars_();
  
}


//****************************************************************************
L1TkEGParticle::L1TkEGParticle(vector<TTTrack> tracks, vector<L1EG> EGs,
                               GenParticle genTau, bool matching)
//****************************************************************************
{

  theTracks = tracks;
  theEGs = EGs;
  theGenTau = genTau;
  theMatching = matching;
}


//****************************************************************************
void L1TkEGParticle::InitVars_(void)
//****************************************************************************
{
  // theMatchingGenParticle_dR = 999.9;
  // return;
}


//****************************************************************************
double L1TkEGParticle::GetTrackBasedPt()
//****************************************************************************
{
  TLorentzVector sum; // initialized to (0,0,0,0)
  for (auto tk = theTracks.begin(); tk != theTracks.end(); tk++)
    sum += tk->p4();
  return sum.Pt();
}


//****************************************************************************
double L1TkEGParticle::GetTrackInvMass()
//****************************************************************************
{
  TLorentzVector p4sum; // initialized to (0,0,0,0)
  for (auto tk = theTracks.begin(); tk != theTracks.end(); tk++)
    p4sum += tk->p4();
  return p4sum.M();
}


//****************************************************************************
double L1TkEGParticle::GetEGInvMass()
//****************************************************************************
{
  TLorentzVector p4sum; // initialized to (0,0,0,0)
  for (auto eg = theEGs.begin(); eg != theEGs.end(); eg++)
    p4sum += eg->p4();
  return p4sum.M();
}


//****************************************************************************
double L1TkEGParticle::GetGenTauPt()
//****************************************************************************
{
  if (theMatching)
    return theGenTau.p4vis().Pt();
  else
    return -1.0;
}
	
	
//****************************************************************************
double L1TkEGParticle::GetGenTauEt()
//****************************************************************************
{
  if (theMatching)
    return theGenTau.p4vis().Et();
  else
    return -1.0;
}				 


//****************************************************************************
double L1TkEGParticle::GetTrackBasedEt()
//****************************************************************************
{
  TLorentzVector sum; // initialized to (0,0,0,0)
  for (auto tk = theTracks.begin(); tk != theTracks.end(); tk++)
<<<<<<< HEAD
    sum += tk->p4();
=======
    sum += tk->p4(); //NB! Assumes pion mass!
  return sum.Et();
}


//****************************************************************************
double L1TkEGParticle::GetEGBasedEt()
//****************************************************************************
{
  TLorentzVector sum; // initialized to (0,0,0,0)
  for (auto eg = theEGs.begin(); eg != theEGs.end(); eg++)
    sum += eg->p4(); //NB! Approximation Pt ~ Et used in TLorentzVector!
>>>>>>> 103d08fe
  return sum.Et();
}


//****************************************************************************
void L1TkEGParticle::PrintTTTracks()
//****************************************************************************
{

Table table(" # | Pt | Eta | Phi | z0 (cm) | d0 (cm) | Q | Chi2 | DOF | Chi2Red | Stubs (PS)", "Text");

// For-loop: All Tracks
for (size_t i = 0; i < theTracks.size(); i++)
  {

TTTrack tk = theTracks.at(i);
      
// Fill table
table.AddRowColumn(i, auxTools.ToString(i+1) );
table.AddRowColumn(i, auxTools.ToString( tk.getPt() , 3  ) );
table.AddRowColumn(i, auxTools.ToString( tk.getEta(), 3  ) );
table.AddRowColumn(i, auxTools.ToString( tk.getPhi(), 3  ) );
// table.AddRowColumn(i, auxTools.ToString( tk.getX0() , 3  ) );
// table.AddRowColumn(i, auxTools.ToString( tk.getY0() , 3  ) );
table.AddRowColumn(i, auxTools.ToString( tk.getZ0() , 3  ) );
table.AddRowColumn(i, auxTools.ToString( tk.getD0() , 3  ) );
table.AddRowColumn(i, auxTools.ToString( tk.getQ()  , 3  ) );
table.AddRowColumn(i, auxTools.ToString( tk.getChi2(),3  ) );
table.AddRowColumn(i, auxTools.ToString( tk.getDOF()     ) );
table.AddRowColumn(i, auxTools.ToString( tk.getChi2Red(), 3 ) );
table.AddRowColumn(i, auxTools.ToString( tk.getNumOfStubs()) + " (" + auxTools.ToString(tk.getNumOfStubsPS()) + ")");
}
  
if (theTracks.size() > 0) table.Print();
  
return;
}


#endif<|MERGE_RESOLUTION|>--- conflicted
+++ resolved
@@ -98,9 +98,6 @@
 {
   TLorentzVector sum; // initialized to (0,0,0,0)
   for (auto tk = theTracks.begin(); tk != theTracks.end(); tk++)
-<<<<<<< HEAD
-    sum += tk->p4();
-=======
     sum += tk->p4(); //NB! Assumes pion mass!
   return sum.Et();
 }
@@ -113,7 +110,6 @@
   TLorentzVector sum; // initialized to (0,0,0,0)
   for (auto eg = theEGs.begin(); eg != theEGs.end(); eg++)
     sum += eg->p4(); //NB! Approximation Pt ~ Et used in TLorentzVector!
->>>>>>> 103d08fe
   return sum.Et();
 }
 
