--- conflicted
+++ resolved
@@ -28,21 +28,13 @@
   TTTrack GetLeadingTrack() const { return theTracks[0]; } 
   bool HasMatchingGenParticle(void) const{return theMatching;}
   
-<<<<<<< HEAD
-  double GetTrackPtSum();  
-=======
   double GetTrackBasedPt();  
->>>>>>> 103d08fe
   double GetTrackInvMass();
   double GetEGInvMass();
   double GetGenTauPt();
 
   double GetTrackBasedEt();
-<<<<<<< HEAD
-//  double GetEGBasedEt(); //TODO
-=======
   double GetEGBasedEt(); 
->>>>>>> 103d08fe
   double GetGenTauEt();  
   
  private:
