'''
\package styles

Histogram/graph (line/marker/fill) style classes and objects

\todo This package would benefit from a major overhaul...
'''

#================================================================================================  
# Import Modules
#================================================================================================  
import ROOT


#================================================================================================  
# Class Definition
#================================================================================================  
class StyleBase:
    '''
    Base class for styles
    
    The only abstraction it provides is forwarding the function call to
    apply() method call.
    
    Deribing classes should implement the \a apply() method.
    '''
    def __call__(self, h):
        '''
        Function call syntax
        
        \param h   histograms.Histo object
        
        Call apply() method with the ROOT histogram/graph object.
        '''
        self.apply(h.getRootHisto())

        gr = h.getSystematicUncertaintyGraph()
        if gr is not None:
            self.applyUncertainty(gr)

    def applyUncertainty(self, gr):
        pass

## Basic style (marker style, marker and line color)
class Style(StyleBase):
    ## Constructor
    #
    # \param marker   Marker style
    # \param color    Marker and line color
    def __init__(self, marker, color):
        self.marker = marker
        self.color = color

    ## Apply the style
    #
    # \param h ROOT object
    def apply(self, h):
        h.SetLineWidth(2)
        h.SetLineColor(self.color)
        h.SetMarkerColor(self.color)
        h.SetMarkerStyle(self.marker)
        h.SetMarkerSize(1.2)
	h.SetFillColor(0)

    def clone(self):
        return Style(self.marker, self.color)

## Compound style
#
# Applies are contained styles
class StyleCompound(StyleBase):
    ## Constructor
    #
    # \param styles   List of style objects
    def __init__(self, styles=[]):
        self.styles = styles

    ## Append a style object
    def append(self, style):
        self.styles.append(style)

    ## Extend style objects
    def extend(self, styles):
        self.styles.extend(styles)

    ## Apply the style
    #
    # \param h ROOT object
    def apply(self, h):
        for s in self.styles:
            s.apply(h)

    def applyUncertainty(self, gr):
        for s in self.styles:
            s.applyUncertainty(gr)

    # Clone the compound style
    def clone(self):
        return StyleCompound(self.styles[:])

## Fill style
#
# Contains a base style, and applies fill style and color on top of
# that.
#
# \todo Remove the holding of the style, this is done with
# styles.StyleCompound in much cleaner way
class StyleFill(StyleBase):
    ## Constructor
    #
    # \param style      Other style object
    # \param fillStyle  Fill style
    # \param fillColor  Fill color (if not given, line color is used as fill color)
    def __init__(self, style=None, fillStyle=1001, fillColor=None):
        self.style     = style
        self.fillStyle = fillStyle
	self.fillColor = fillColor

    ## Apply the style
    #
    # \param h ROOT object
    def apply(self, h):
	if self.style != None:
            self.style.apply(h)
	if self.fillColor != None:
	    h.SetFillColor(self.fillColor)
	else:
	    h.SetFillColor(h.GetLineColor())
        h.SetFillStyle(self.fillStyle)

## Line style
class StyleLine(StyleBase):
    def __init__(self, lineStyle=None, lineWidth=None, lineColor=None):
        self.lineStyle = lineStyle
        self.lineWidth = lineWidth
        self.lineColor = lineColor

    ## Apply the style
    #
    # \param h ROOT object
    def apply(self, h):
        if self.lineStyle != None:
            h.SetLineStyle(self.lineStyle)
        if self.lineWidth != None:
            h.SetLineWidth(self.lineWidth)
        if self.lineColor != None:
            h.SetLineColor(self.lineColor)

## Marker style
#
# \todo markerSizes should be handled in a cleaner way
class StyleMarker(StyleBase):
    ## Constructor
    #
    # \param markerSize   Marker size
    # \param markerColor  Marker color
    # \param markerStyle  Marker style
    # \param markerSizes  List of marker sizes. If given, marker sizes are drawn from this list succesively.
    def __init__(self, markerSize=1.2, markerColor=None, markerSizes=None, markerStyle=None):
        self.markerSize = markerSize
        self.markerColor = markerColor
        self.markerSizes = markerSizes
	self.markerStyle = markerStyle
        self.markerSizeIndex = 0

    ## Apply the style
    #
    # \param h ROOT object
    def apply(self, h):
        if self.markerSizes == None:
            h.SetMarkerSize(self.markerSize)
        else:
            h.SetMarkerSize(self.markerSizes[self.markerSizeIndex])
            self.markerSizeIndex = (self.markerSizeIndex+1)%len(self.markerSizes)
        if self.markerColor != None:
            h.SetMarkerColor(self.markerColor)
	if self.markerStyle != None:
	    h.SetMarkerStyle(self.markerStyle)

## Error style
class StyleError(StyleBase):
    ## Constructor
    #
    # \param color      Fill color
    # \param style      Fill style
    # \param linecolor  Line color
    def __init__(self, color, style=3004, linecolor=None, styleSyst=3005):
        self.color = color
        self.style = style
        self.linecolor = linecolor
        self.styleSyst = styleSyst

    ## Apply the style
    #
    # \param h ROOT object
    def apply(self, h):
        h.SetFillStyle(self.style)
        h.SetFillColor(self.color)
        h.SetMarkerStyle(0)
        if self.linecolor != None:
            h.SetLineColor(self.color)
        else:
            h.SetLineStyle(0)
            h.SetLineWidth(0)
            h.SetLineColor(ROOT.kWhite)

    def applyUncertainty(self, gr):
        self.apply(gr)
        gr.SetFillStyle(self.styleSyst)
        

dataStyle = StyleCompound([Style(ROOT.kFullCircle, ROOT.kBlack)])
dataMcStyle = dataStyle.clone()
errorStyle = StyleCompound([StyleError(ROOT.kBlack, 3345, styleSyst=3354)])
errorStyle2 = StyleCompound([StyleError(ROOT.kGray+2, 3354)])
errorStyle3 = StyleCompound([StyleError(ROOT.kRed-10, 1001, linecolor=ROOT.kRed-10)])
errorRatioStatStyle = StyleCompound([StyleError(ROOT.kGray, 1001, linecolor=ROOT.kGray)])
errorRatioSystStyle = StyleCompound([StyleError(ROOT.kGray+1, 1001, linecolor=ROOT.kGray+1)])

ratioStyle = dataStyle.clone()
ratioLineStyle = StyleCompound([StyleLine(lineColor=ROOT.kRed, lineWidth=2, lineStyle=3)])

#mcStyle = Style(ROOT.kFullSquare, ROOT.kGreen-2)
mcStyle = StyleCompound([Style(ROOT.kFullSquare, ROOT.kRed+1)])
mcStyle2 = StyleCompound([Style(33, ROOT.kBlue-4)])
signalStyle = StyleCompound([Style(34, ROOT.kAzure+9), 
                             StyleLine(lineStyle=ROOT.kSolid, lineWidth=4)
                             ])
signalHHStyle = StyleCompound([Style(34, ROOT.kRed-8), 
                             StyleLine(lineStyle=8, lineWidth=6)
                             ])
signal80Style =  signalStyle.clone()
signal90Style =  signalStyle.clone()
signal100Style = signalStyle.clone()
signal120Style = signalStyle.clone()
signal140Style = signalStyle.clone()
signal150Style = signalStyle.clone()
signal155Style = signalStyle.clone()
signal160Style = signalStyle.clone()

signalHH80Style =  signalHHStyle.clone()
signalHH90Style =  signalHHStyle.clone()
signalHH100Style = signalHHStyle.clone()
signalHH120Style = signalHHStyle.clone()
signalHH140Style = signalHHStyle.clone()
signalHH150Style = signalHHStyle.clone()
signalHH155Style = signalHHStyle.clone()
signalHH160Style = signalHHStyle.clone()

signal180Style = signalStyle.clone()
signal190Style = signalStyle.clone()
"""
# Problem with StyleCompound: solid signal histo in control plots. 13122016/SL
signal200Style = StyleCompound([
        Style(ROOT.kFullCross, ROOT.kBlue), 
        StyleMarker(markerSize=1.2, markerColor=ROOT.kBlue, markerSizes=None, markerStyle=ROOT.kFullCross),
        StyleFill(fillStyle=1001, fillColor=ROOT.kBlue), 
        StyleLine(lineStyle=ROOT.kDashed, lineWidth=3, lineColor=ROOT.kBlue) ])
signal220Style = signalStyle.clone()
signal250Style = signalStyle.clone()
signal300Style = StyleCompound([
        Style(ROOT.kFullTriangleUp, ROOT.kRed), 
        StyleMarker(markerSize=1.2, markerColor=ROOT.kRed, markerSizes=None, markerStyle=ROOT.kFullTriangleUp),
        StyleFill(fillStyle=1001, fillColor=ROOT.kRed), 
        StyleLine(lineStyle=ROOT.kSolid, lineWidth=3, lineColor=ROOT.kRed) ])
signal350Style = signalStyle.clone()
signal400Style = StyleCompound([
        Style(ROOT.kFullTriangleDown, ROOT.kSpring+5), 
        StyleMarker(markerSize=1.2, markerColor=ROOT.kSpring+5, markerSizes=None, markerStyle=ROOT.kFullTriangleDown),
        StyleFill(fillStyle=1001, fillColor=ROOT.kSpring+5), 
        StyleLine(lineStyle=ROOT.kSolid, lineWidth=3, lineColor=ROOT.kSpring+5) ])
signal500Style = StyleCompound([
        Style(ROOT.kFullCircle, ROOT.kBlue+3), 
        StyleMarker(markerSize=1.2, markerColor=ROOT.kBlue+3, markerSizes=None, markerStyle=ROOT.kFullCircle),
        StyleFill(fillStyle=1001, fillColor=ROOT.kBlue+3), 
        StyleLine(lineStyle=ROOT.kDashed, lineWidth=3, lineColor=ROOT.kBlue+3) ])
"""
signal200noPU  = signalStyle = StyleCompound([Style(34, ROOT.kRed)  , StyleLine(lineStyle=ROOT.kSolid, lineWidth=4) ])
signal200PU140 = signalStyle = StyleCompound([Style(34, ROOT.kRed+3), StyleLine(lineStyle=ROOT.kDotted, lineWidth=4) ])
signal200PU200 = signalStyle = StyleCompound([Style(34, ROOT.kRed-7), StyleLine(lineStyle=ROOT.kDashed, lineWidth=4) ])

signal500noPU  = signalStyle = StyleCompound([Style(34, ROOT.kViolet)  , StyleLine(lineStyle=ROOT.kSolid, lineWidth=4) ])
signal500PU140 = signalStyle = StyleCompound([Style(34, ROOT.kViolet+10), StyleLine(lineStyle=ROOT.kDotted, lineWidth=4) ])
signal500PU200 = signalStyle = StyleCompound([Style(34, ROOT.kViolet-7), StyleLine(lineStyle=ROOT.kDashed, lineWidth=4) ])

signal1000noPU  = signalStyle = StyleCompound([Style(34, ROOT.kMagenta)  , StyleLine(lineStyle=ROOT.kSolid, lineWidth=4) ])
signal1000PU140 = signalStyle = StyleCompound([Style(34, ROOT.kMagenta+3), StyleLine(lineStyle=ROOT.kDotted, lineWidth=4) ])
signal1000PU200 = signalStyle = StyleCompound([Style(34, ROOT.kMagenta-7), StyleLine(lineStyle=ROOT.kDashed, lineWidth=4) ])

signal200Style = signalStyle.clone()
signal220Style = signalStyle.clone()
signal250Style = signalStyle.clone()
signal300Style = signalStyle.clone()   
signal350Style = signalStyle.clone()   
signal400Style = signalStyle.clone()   
signal500Style = signalStyle.clone()   
signal600Style = signalStyle.clone()
signal700Style = signalStyle.clone()
signal750Style = signalStyle.clone()
signal800Style = signalStyle.clone()
signal1000Style = signalStyle.clone()
signal1500Style = signalStyle.clone()
signal2000Style = signalStyle.clone()
signal3000Style = signalStyle.clone()

ggtautauStyle     = Style(ROOT.kMultiply, ROOT.kSpring+3)
dibStyle          = Style(ROOT.kMultiply, ROOT.kBlue-4)
dyStyle           = Style(ROOT.kStar, ROOT.kTeal-9)
ewkFillStyle      = StyleCompound([StyleFill(fillColor=ROOT.kMagenta-2)])
ewkStyle          = Style(ROOT.kFullTriangleDown, ROOT.kRed-4)
ewkfakeFillStyle  = StyleCompound([StyleFill(fillColor=ROOT.kGreen+2)])
qcdBEnrichedStyle = Style(ROOT.kOpenTriangleUp, ROOT.kOrange-3)
qcdFillStyle      = StyleCompound([StyleFill(fillColor=ROOT.kOrange-2)])
qcdStyle          = Style(ROOT.kFullTriangleUp, ROOT.kOrange-2)
singleTopStyle    = Style(ROOT.kOpenDiamond, ROOT.kTeal+9)
stStyle           = Style(ROOT.kPlus, ROOT.kSpring+4)
stsStyle          = Style(ROOT.kPlus, ROOT.kSpring-9)
sttStyle          = Style(ROOT.kPlus, ROOT.kSpring-7)
sttwStyle         = stStyle
ttStyle           = Style(ROOT.kFullSquare, ROOT.kMagenta-2)
ttbbStyle         = Style(ROOT.kOpenCross, ROOT.kPink-9)
ttjetsStyle       = Style(ROOT.kPlus, ROOT.kMagenta-4)
ttttStyle         = Style(ROOT.kFullStar, ROOT.kYellow-9)
ttwStyle          = Style(ROOT.kOpenSquare, ROOT.kSpring+9)
ttzStyle          = Style(ROOT.kFullDiamond, ROOT.kAzure-4)
wStyle            = Style(ROOT.kFullTriangleDown, ROOT.kOrange+9)
wjetsStyle        = Style(ROOT.kStar, ROOT.kOrange+9)
wwStyle           = Style(ROOT.kMultiply, ROOT.kPink-9)
wzStyle           = Style(ROOT.kMultiply, ROOT.kPink-7)
zjetsStyle        = Style(ROOT.kFullCross, ROOT.kRed-7)
zzStyle           = Style(ROOT.kMultiply, ROOT.kPink-5)
baselineStyle     = StyleCompound([StyleMarker(markerSize=1.2, markerColor=ROOT.kRed, markerSizes=None, markerStyle=ROOT.kFullTriangleUp),
                                   StyleLine(lineColor=ROOT.kRed, lineStyle=ROOT.kSolid, lineWidth=3), 
                                   StyleFill(fillColor=ROOT.kRed, fillStyle=1001)])
invertedStyle     = StyleCompound([StyleMarker(markerSize=1.2, markerColor=ROOT.kBlue, markerSizes=None, markerStyle=ROOT.kFullTriangleDown),
                                   StyleLine(lineColor=ROOT.kBlue, lineStyle=ROOT.kSolid, lineWidth=3), 
                                   StyleFill(fillColor=ROOT.kBlue, fillStyle=3001)])
altEwkStyle       = StyleCompound([StyleMarker(markerSize=1.2, markerColor=ROOT.kMagenta-2, markerSizes=None, markerStyle=ROOT.kFullTriangleDown),
                                   StyleLine(lineColor=ROOT.kMagenta-2, lineStyle=ROOT.kSolid, lineWidth=3),
                                   StyleFill(fillColor=ROOT.kMagenta-2, fillStyle=3001)])
HToTauTauStyle    = StyleCompound([StyleMarker(markerSize=1.2, markerColor=ROOT.kRed, markerSizes=None, markerStyle=ROOT.kFullTriangleUp),
                                   StyleLine(lineColor=ROOT.kRed, lineStyle=ROOT.kDotted, lineWidth=3), 
                                   StyleFill(fillColor=ROOT.kRed, fillStyle=1001)])
Tau3prStyle       = StyleCompound([StyleMarker(markerSize=1.2, markerColor=ROOT.kViolet-3, markerSizes=None, markerStyle=ROOT.kOpenCircle),
                                   StyleLine(lineColor=ROOT.kViolet-3, lineStyle=ROOT.kDotted, lineWidth=3), 
                                   StyleFill(fillColor=ROOT.kViolet-3, fillStyle=1001)])

regionC = StyleCompound([StyleMarker(markerSize=1.2, markerColor=ROOT.kRed, markerSizes=None, markerStyle=ROOT.kFullTriangleUp),
                         StyleLine(lineColor=ROOT.kRed, lineStyle=ROOT.kSolid, lineWidth=3), 
                         StyleFill(fillColor=ROOT.kRed, fillStyle=1001)])
regionI = StyleCompound([StyleMarker(markerSize=1.2, markerColor=ROOT.kAzure-4, markerSizes=None, markerStyle=ROOT.kFullTriangleUp),
                         StyleLine(lineColor=ROOT.kAzure-4, lineStyle=ROOT.kSolid, lineWidth=3), 
                         StyleFill(fillColor=ROOT.kAzure-4, fillStyle=1001)])
regionF = StyleCompound([StyleMarker(markerSize=1.2, markerColor=ROOT.kTeal+9, markerSizes=None, markerStyle=ROOT.kFullTriangleUp),
                         StyleLine(lineColor=ROOT.kTeal+9, lineStyle=ROOT.kSolid, lineWidth=3), 
                         StyleFill(fillColor=ROOT.kTeal+9, fillStyle=1001)])
regionL = StyleCompound([StyleMarker(markerSize=1.2, markerColor=ROOT.kOrange+7, markerSizes=None, markerStyle=ROOT.kFullTriangleUp),
                         StyleLine(lineColor=ROOT.kOrange+7, lineStyle=ROOT.kSolid, lineWidth=3), 
                         StyleFill(fillColor=ROOT.kOrange+7, fillStyle=1001)])
regionM = StyleCompound([StyleMarker(markerSize=1.2, markerColor=ROOT.kAzure, markerSizes=None, markerStyle=ROOT.kFullTriangleUp),
                         StyleLine(lineColor=ROOT.kAzure, lineStyle=ROOT.kSolid, lineWidth=3), 
                         StyleFill(fillColor=ROOT.kAzure, fillStyle=1001)])
regionH = StyleCompound([StyleMarker(markerSize=1.2, markerColor=ROOT.kMagenta+2, markerSizes=None, markerStyle=ROOT.kFullTriangleUp),
                         StyleLine(lineColor=ROOT.kMagenta+2, lineStyle=ROOT.kSolid, lineWidth=3), 
                         StyleFill(fillColor=ROOT.kMagenta+2, fillStyle=1001)])
tauStyle1   = StyleCompound([StyleMarker(markerSize=1.0, markerColor=ROOT.kBlack, markerSizes=None, markerStyle=ROOT.kFullCircle),
                              StyleLine(lineColor=ROOT.kBlack, lineStyle=ROOT.kSolid, lineWidth=3), 
                              StyleFill(fillColor=ROOT.kBlack, fillStyle=0)]) #3001
tauStyle2   = StyleCompound([StyleMarker(markerSize=1.0, markerColor=ROOT.kRed, markerSizes=None, markerStyle=ROOT.kFullTriangleUp),
                              StyleLine(lineColor=ROOT.kRed, lineStyle=ROOT.kSolid, lineWidth=3), 
                              StyleFill(fillColor=ROOT.kRed, fillStyle=0)])
tauStyle3   = StyleCompound([StyleMarker(markerSize=1.0, markerColor=ROOT.kAzure, markerSizes=None, markerStyle=ROOT.kFullTriangleDown),
                              StyleLine(lineColor=ROOT.kAzure, lineStyle=ROOT.kSolid, lineWidth=3), 
                              StyleFill(fillColor=ROOT.kAzure, fillStyle=0)])
tauStyle4   = StyleCompound([StyleMarker(markerSize=1.0, markerColor=ROOT.kOrange-3, markerSizes=None, markerStyle=ROOT.kFullSquare),
                              StyleLine(lineColor=ROOT.kOrange-3, lineStyle=ROOT.kSolid, lineWidth=3), 
                              StyleFill(fillColor=ROOT.kOrange-3, fillStyle=0)])
tauStyle5   = StyleCompound([StyleMarker(markerSize=1.0, markerColor=ROOT.kTeal+2, markerSizes=None, markerStyle=ROOT.kFullSquare),
                              StyleLine(lineColor=ROOT.kTeal+2, lineStyle=ROOT.kSolid, lineWidth=3), 
                             StyleFill(fillColor=ROOT.kTeal+2, fillStyle=0)])

tauStyle6   = StyleCompound([StyleMarker(markerSize=1.0, markerColor=ROOT.kGray+1, markerSizes=None, markerStyle=ROOT.kFullSquare),
                              StyleLine(lineColor=ROOT.kGray+1, lineStyle=ROOT.kSolid, lineWidth=3), 
                              StyleFill(fillColor=ROOT.kGray+1, fillStyle=0)])
tauStyle7   = StyleCompound([StyleMarker(markerSize=1.0, markerColor=ROOT.kMagenta+2, markerSizes=None, markerStyle=ROOT.kFullSquare),
                              StyleLine(lineColor=ROOT.kMagenta+2, lineStyle=ROOT.kSolid, lineWidth=3), 
                              StyleFill(fillColor=ROOT.kMagenta+2, fillStyle=0)])
tauStyle8   = StyleCompound([StyleMarker(markerSize=1.0, markerColor=ROOT.kPink+1, markerSizes=None, markerStyle=ROOT.kFullSquare),
                              StyleLine(lineColor=ROOT.kPink+1, lineStyle=ROOT.kSolid, lineWidth=3), 
                              StyleFill(fillColor=ROOT.kPink+1, fillStyle=0)])
tauStyle9   = StyleCompound([StyleMarker(markerSize=1.0, markerColor=ROOT.kAzure-6, markerSizes=None, markerStyle=ROOT.kFullSquare),
                              StyleLine(lineColor=ROOT.kAzure-6, lineStyle=ROOT.kSolid, lineWidth=3), 
                              StyleFill(fillColor=ROOT.kAzure-6, fillStyle=0)])

caloTkStyle  = StyleCompound([StyleMarker(markerSize=1.2, markerColor=ROOT.kBlack, markerSizes=None, markerStyle=ROOT.kFullCircle),
                              StyleLine(lineColor=ROOT.kBlack, lineStyle=ROOT.kSolid, lineWidth=3), 
                              StyleFill(fillColor=ROOT.kBlack, fillStyle=3001)])
tkCaloStyle  = StyleCompound([StyleMarker(markerSize=1.2, markerColor=ROOT.kRed, markerSizes=None, markerStyle=ROOT.kFullTriangleDown),
                              StyleLine(lineColor=ROOT.kBlack, lineStyle=ROOT.kSolid, lineWidth=3), 
                              StyleFill(fillColor=ROOT.kBlack, fillStyle=3001)])
pfTauStyle   = StyleCompound([StyleMarker(markerSize=1.2, markerColor=ROOT.kBlue, markerSizes=None, markerStyle=ROOT.kFullTriangleDown),
                                   StyleLine(lineColor=ROOT.kBlue, lineStyle=ROOT.kSolid, lineWidth=3), 
                                   StyleFill(fillColor=ROOT.kBlue, fillStyle=3001)])

SingleTauNoPU     = StyleCompound([StyleMarker(markerSize=1.2, markerColor=ROOT.kOrange, markerSizes=None, markerStyle=ROOT.kFullTriangleDown),
                                   StyleLine(lineColor=ROOT.kOrange, lineStyle=ROOT.kSolid, lineWidth=3), 
                                   StyleFill(fillColor=ROOT.kOrange, fillStyle=0)])#3001)])
SingleTauPU140     = StyleCompound([StyleMarker(markerSize=1.2, markerColor=ROOT.kOrange+10, markerSizes=None, markerStyle=ROOT.kFullCircle),
                                   StyleLine(lineColor=ROOT.kOrange+10, lineStyle=ROOT.kDotted, lineWidth=3), 
                                   StyleFill(fillColor=ROOT.kOrange+10, fillStyle=0)])#3001)])
SingleTauPU200     = StyleCompound([StyleMarker(markerSize=1.2, markerColor=ROOT.kOrange-7, markerSizes=None, markerStyle=ROOT.kFullTriangleUp),
                                   StyleLine(lineColor=ROOT.kOrange-7, lineStyle=ROOT.kDashed, lineWidth=3), 
                                   StyleFill(fillColor=ROOT.kOrange-7, fillStyle=0)])#3001)])

VBFnoPU  = StyleCompound([StyleMarker(markerSize=1.2, markerColor=ROOT.kSpring, markerSizes=None, markerStyle=ROOT.kFullTriangleDown),
                           StyleLine(lineColor=ROOT.kSpring, lineStyle=ROOT.kSolid, lineWidth=3), StyleFill(fillColor=ROOT.kSpring, fillStyle=0)])
VBFPU140  = StyleCompound([StyleMarker(markerSize=1.2, markerColor=ROOT.kSpring+4, markerSizes=None, markerStyle=ROOT.kFullTriangleDown),
                           StyleLine(lineColor=ROOT.kSpring+4, lineStyle=ROOT.kDotted, lineWidth=3), StyleFill(fillColor=ROOT.kSpring+9, fillStyle=0)])
VBFPU200  = StyleCompound([StyleMarker(markerSize=1.2, markerColor=ROOT.kSpring-7, markerSizes=None, markerStyle=ROOT.kFullTriangleDown),
                           StyleLine(lineColor=ROOT.kSpring-7, lineStyle=ROOT.kDashed, lineWidth=3), StyleFill(fillColor=ROOT.kSpring-7, fillStyle=0)])

TTBarNoPU  = StyleCompound([StyleMarker(markerSize=1.2, markerColor=ROOT.kAzure, markerSizes=None, markerStyle=ROOT.kFullTriangleDown),
                           StyleLine(lineColor=ROOT.kAzure, lineStyle=ROOT.kSolid, lineWidth=3), StyleFill(fillColor=ROOT.kMagenta, fillStyle=0)])
TTBarPU140 = StyleCompound([StyleMarker(markerSize=1.2, markerColor=ROOT.kAzure+10, markerSizes=None, markerStyle=ROOT.kFullCircle),
                           StyleLine(lineColor=ROOT.kAzure+10, lineStyle=ROOT.kDotted, lineWidth=3)])
TTBarPU200 = StyleCompound([StyleMarker(markerSize=1.2, markerColor=ROOT.kAzure-7, markerSizes=None, markerStyle=ROOT.kFullTriangleUp),
                                   StyleLine(lineColor=ROOT.kAzure-7, lineStyle=ROOT.kDashed, lineWidth=3)])

MinBiasPU140 = StyleCompound([StyleMarker(markerSize=1.2, markerColor=ROOT.kGray, markerSizes=None, markerStyle=ROOT.kFullCircle),
                              StyleLine(lineColor=ROOT.kGray, lineStyle=ROOT.kSolid, lineWidth=3), 
                              StyleFill(fillColor=ROOT.kGray, fillStyle=3002)]) #3002, 3353
MinBiasPU200 = StyleCompound([StyleMarker(markerSize=1.2, markerColor=ROOT.kGray+2, markerSizes=None, markerStyle=ROOT.kFullCircle),
                              StyleLine(lineColor=ROOT.kGray+2, lineStyle=ROOT.kSolid, lineWidth=3), 
                              StyleFill(fillColor=ROOT.kGray+2, fillStyle=1001)])

SingleNeutrinoPU140 = MinBiasPU140
SingleNeutrinoPU200 = MinBiasPU200

styles = [ 
    Style(26, ROOT.kBlue),
    Style(27, ROOT.kRed),
    Style(23, ROOT.kGreen+2),
    Style(24, ROOT.kMagenta),
    Style(28, ROOT.kCyan),
    Style(29, ROOT.kYellow+2),
    Style(30, ROOT.kOrange+9),
    Style(31, ROOT.kOrange+3),
    Style(32, ROOT.kMagenta+3),
    Style(33, ROOT.kGray+2),
    Style(34, ROOT.kBlue+3),
    Style(35, ROOT.kOrange+1),
    Style(36, ROOT.kCyan-5),
    Style(22, ROOT.kBlue),
    Style(25, ROOT.kBlack)
    ]

stylesCompound = [ 
    StyleCompound([
            StyleMarker(markerSize=1.2, markerColor=ROOT.kBlack, markerSizes=None, markerStyle=ROOT.kFullCircle),
            StyleLine(lineColor=ROOT.kBlack, lineStyle=ROOT.kSolid, lineWidth=3), 
            StyleFill(fillColor=ROOT.kBlack, fillStyle=1001)]),
    StyleCompound([
            StyleMarker(markerSize=1.2, markerColor=ROOT.kOrange-2, markerSizes=None, markerStyle=ROOT.kFullTriangleUp),
            StyleLine(lineColor=ROOT.kOrange-2, lineStyle=ROOT.kDashed, lineWidth=3), 
            StyleFill(fillColor=ROOT.kOrange-2, fillStyle=1001)]),
    StyleCompound([
            StyleMarker(markerSize=1.2, markerColor=ROOT.kMagenta-2, markerSizes=None, markerStyle=ROOT.kFullTriangleDown),
            StyleLine(lineColor=ROOT.kMagenta-2, lineStyle=ROOT.kSolid, lineWidth=3),  #ROOT.kDashDotted
            StyleFill(fillColor=ROOT.kMagenta-2, fillStyle=3001)]),
    StyleCompound([
            StyleMarker(markerSize=1.2, markerColor=ROOT.kGreen+2, markerSizes=None, markerStyle=ROOT.kFullCross),
            StyleLine(lineColor=ROOT.kGreen+2, lineStyle=ROOT.kDotted, lineWidth=3), 
            StyleFill(fillColor=ROOT.kGreen+2, fillStyle=1001)]),
    ]


def applyStyle(h, ind):
    styles[ind].apply(h)

def getDataStyle():
    return dataStyle

def getEWKStyle():
    return ewkFillStyle

def getAltEWKStyle():
    return altEwkStyle

def getEWKFillStyle():
    return ewkFillStyle

def getEWKLineStyle():
    return ewkStyle

def getEWKFakeStyle():
    return ewkfakeFillStyle

def getQCDStyle():
    return qcdFillStyle

def getQCDFillStyle():
    return qcdFillStyle

def getQCDLineStyle():
    return qcdStyle

def getBaselineStyle():
    return baselineStyle

def getRegionStyle(region):
    if region=="C":
        return regionC
    elif region=="I":
        return regionI
    elif region=="F":
        return regionF
    elif region=="L":
        return regionL
    elif region=="M":
        return regionM
    elif region=="H":
        return regionH
    else:
        raise Exception("Unkown region \"%s\". Cannot determine region style" % (region) )


def getTauAlgoStyle(algo):
<<<<<<< HEAD
    allowedAlgos = ["Calo", "Tk", "VtxIso", "RelIso", "TkCalo", "PFTau", "Iso", "TkEG"]
=======
    allowedAlgos = ["Calo", "Tk", "VtxIso", "RelIso", "TkCalo", "PFTau", 
                    "VtxIsoLoose", "VtxIsoTight", "RelIsoLoose", "RelIsoTight"]
>>>>>>> e5f282cc
    if algo not in allowedAlgos:
        raise Exception("No style available for tau algorithm \"%s\"" % (algo))

    if algo == "Calo":
        return getCaloStyle(0)
    elif algo == "Tk": #or algo == "TkEG":
        return getCaloStyle(1)
    elif algo == "VtxIso":
        return getCaloStyle(2)
    elif algo == "RelIso":
        return getCaloStyle(3)
    elif algo == "VtxIsoLoose":
        return getCaloStyle(4)
<<<<<<< HEAD
    elif algo == "TkEG":
        return getCaloStyle(0)
=======
    elif algo == "VtxIsoTight":
        return getCaloStyle(5)
    elif algo == "RelIsoLoose":
        return getCaloStyle(6)
    elif algo == "RelIsoTight":
        return getCaloStyle(7)
>>>>>>> e5f282cc
    else:
        raise Exception("This should never be reached")

def getCaloStyle(i):
    if i==0:
        return tauStyle1
    elif i==1:
        return tauStyle2
    elif i==2:
        return tauStyle3
    elif i==3:
        return tauStyle4
    elif i==4:
        return tauStyle5
    elif i==5:
        return tauStyle6
    elif i==6:
        return tauStyle7
    elif i==7:
        return tauStyle8
    elif i==8:
        return tauStyle9
    else:
        styles[index]

def getCaloStyleAlt(i):
    if i==0:
        return tauStyle1
    elif i==1:
        return tauStyle2
    else:
        styles[index]

def getCaloTkStyle():
    return caloTkStyle

def getTkCaloStyle():
    return tkCaloStyle

def getPFTauStyle():
    return pfTauStyle

def getInvertedStyle():
    return invertedStyle

def getSignalStyle():
    return signalStyle

def getErrorStyle():
    return errorStyle

def getStyles():
    return styles

def getStylesFill(**kwargs):
    return [StyleFill(s, **kwargs) for s in styles]

class Generator:
    def __init__(self, styles):
        self.styles = styles
        self.index = 0

    def reset(self, index=0):
        self.index = index

    def reorder(self, indices):
        self.styles = [self.styles[i] for i in indices]

    def next(self):
        self.index = (self.index+1) % len(self.styles)

    def __call__(self, h):
        self.styles[self.index](h)
        self.next()

def generator(fill=False, **kwargs):
    if fill:
        return Generator(getStylesFill(**kwargs))
    else:
        return Generator(getStyles(**kwargs))

def generator2(styleCustomisations, styles=styles):
    if not isinstance(styleCustomisations, list):
        styleCustomisations = [styleCustomisations]
    return Generator([StyleCompound([s]+styleCustomisations) for s in styles])

def getCaloLegend(i):
    if i==0:
        return "Calo"
    elif i==1:
        return "CaloTk"
    elif i==2:
        return "CaloTk #it{Vtx Iso}"
    elif i==3:
        return "CaloTk #it{Rel Iso}"
    elif i==4:
        return "CaloTk #it{Iso}"
    else:
        return "Unknown"

def getCaloLegendAlt(i):
    if i==0:
        return "Tracks + e/#gamma"
    elif i==1:
        return "Tracks + e/#gamma #it{Rel Iso}"
    else:
        return "Unknown"<|MERGE_RESOLUTION|>--- conflicted
+++ resolved
@@ -525,18 +525,16 @@
 
 
 def getTauAlgoStyle(algo):
-<<<<<<< HEAD
-    allowedAlgos = ["Calo", "Tk", "VtxIso", "RelIso", "TkCalo", "PFTau", "Iso", "TkEG"]
-=======
-    allowedAlgos = ["Calo", "Tk", "VtxIso", "RelIso", "TkCalo", "PFTau", 
+
+    allowedAlgos = ["Calo", "Tk", "VtxIso", "RelIso", "TkCalo", "PFTau", "TkEG",
                     "VtxIsoLoose", "VtxIsoTight", "RelIsoLoose", "RelIsoTight"]
->>>>>>> e5f282cc
+
     if algo not in allowedAlgos:
         raise Exception("No style available for tau algorithm \"%s\"" % (algo))
 
-    if algo == "Calo":
+    if algo == "Calo"or algo == "TkEG":
         return getCaloStyle(0)
-    elif algo == "Tk": #or algo == "TkEG":
+    elif algo == "Tk": 
         return getCaloStyle(1)
     elif algo == "VtxIso":
         return getCaloStyle(2)
@@ -544,17 +542,12 @@
         return getCaloStyle(3)
     elif algo == "VtxIsoLoose":
         return getCaloStyle(4)
-<<<<<<< HEAD
-    elif algo == "TkEG":
-        return getCaloStyle(0)
-=======
     elif algo == "VtxIsoTight":
         return getCaloStyle(5)
     elif algo == "RelIsoLoose":
         return getCaloStyle(6)
     elif algo == "RelIsoTight":
         return getCaloStyle(7)
->>>>>>> e5f282cc
     else:
         raise Exception("This should never be reached")
 
